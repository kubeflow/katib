--- conflicted
+++ resolved
@@ -5,18 +5,13 @@
         apt-get -y install gfortran libopenblas-dev liblapack-dev && \
         pip install cython; \
     fi
-<<<<<<< HEAD
+
 RUN GRPC_HEALTH_PROBE_VERSION=v0.3.1 && \
     if [ "$(uname -m)" = "ppc64le" ]; then \
 	wget -qO/bin/grpc_health_probe https://github.com/grpc-ecosystem/grpc-health-probe/releases/download/${GRPC_HEALTH_PROBE_VERSION}/grpc_health_probe-linux-ppc64le; \
     else \
 	wget -qO/bin/grpc_health_probe https://github.com/grpc-ecosystem/grpc-health-probe/releases/download/${GRPC_HEALTH_PROBE_VERSION}/grpc_health_probe-linux-amd64; \
     fi && \
-=======
-
-RUN GRPC_HEALTH_PROBE_VERSION=v0.3.0 && \
-    wget -qO/bin/grpc_health_probe https://github.com/grpc-ecosystem/grpc-health-probe/releases/download/${GRPC_HEALTH_PROBE_VERSION}/grpc_health_probe-linux-amd64 && \
->>>>>>> 975da724
     chmod +x /bin/grpc_health_probe
 
 ADD . /usr/src/app/github.com/kubeflow/katib
