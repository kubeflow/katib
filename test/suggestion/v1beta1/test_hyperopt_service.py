--- conflicted
+++ resolved
@@ -189,11 +189,10 @@
 
     def test_validate_algorithm_settings(self):
         # valid cases
-<<<<<<< HEAD
-        experiment_spec = api_pb2.ExperimentSpec(
-            algorithm=api_pb2.AlgorithmSpec(
-                algorithm_name="tpe",
-                algorithm_setting=[
+        experiment_spec = api_pb2.ExperimentSpec(
+            algorithm=api_pb2.AlgorithmSpec(
+                algorithm_name="tpe",
+                algorithm_settings=[
                     api_pb2.AlgorithmSetting(
                         name="random_state",
                         value="10"
@@ -212,28 +211,6 @@
                     ),
                 ]
             )
-=======
-        algorithm_spec = api_pb2.AlgorithmSpec(
-            algorithm_name="tpe",
-            algorithm_settings=[
-                api_pb2.AlgorithmSetting(
-                    name="random_state",
-                    value="10"
-                ),
-                api_pb2.AlgorithmSetting(
-                    name="gamma",
-                    value="0.25"
-                ),
-                api_pb2.AlgorithmSetting(
-                    name="prior_weight",
-                    value="1.0"
-                ),
-                api_pb2.AlgorithmSetting(
-                    name="n_EI_candidates",
-                    value="24"
-                ),
-            ],
->>>>>>> 2179c16b
         )
 
         _, _, code, _ = utils.call_validate(self.test_server, experiment_spec)
@@ -252,95 +229,60 @@
         experiment_spec = api_pb2.ExperimentSpec(
             algorithm=api_pb2.AlgorithmSpec(
                 algorithm_name="random",
-<<<<<<< HEAD
-                algorithm_setting=[
+                algorithm_settings=[
                     api_pb2.AlgorithmSetting(name="unknown_conf", value="1111")
                 ]
             )
         )
         _, _, code, details = utils.call_validate(self.test_server, experiment_spec)
-=======
-                algorithm_settings=[
-                    api_pb2.AlgorithmSetting(name="unknown_conf", value="1111")]
-            ))
-        _, _, code, details = call_validate()
->>>>>>> 2179c16b
         self.assertEqual(code, grpc.StatusCode.INVALID_ARGUMENT)
         self.assertEqual(details, 'unknown setting unknown_conf for algorithm random')
 
         experiment_spec = api_pb2.ExperimentSpec(
             algorithm=api_pb2.AlgorithmSpec(
                 algorithm_name="tpe",
-<<<<<<< HEAD
-                algorithm_setting=[
+                algorithm_settings=[
                     api_pb2.AlgorithmSetting(name="gamma", value="1.5")
                 ]
             )
         )
         _, _, code, details = utils.call_validate(self.test_server, experiment_spec)
-=======
-                algorithm_settings=[
-                    api_pb2.AlgorithmSetting(name="gamma", value="1.5")]
-            ))
-        _, _, code, details = call_validate()
->>>>>>> 2179c16b
         self.assertEqual(code, grpc.StatusCode.INVALID_ARGUMENT)
         self.assertEqual(details, 'gamma should be in the range of (0, 1)')
 
         experiment_spec = api_pb2.ExperimentSpec(
             algorithm=api_pb2.AlgorithmSpec(
                 algorithm_name="tpe",
-<<<<<<< HEAD
-                algorithm_setting=[
+                algorithm_settings=[
                     api_pb2.AlgorithmSetting(name="n_EI_candidates", value="0")
                 ]
             )
         )
         _, _, code, details = utils.call_validate(self.test_server, experiment_spec)
-=======
-                algorithm_settings=[
-                    api_pb2.AlgorithmSetting(name="n_EI_candidates", value="0")]
-            ))
-        _, _, code, details = call_validate()
->>>>>>> 2179c16b
         self.assertEqual(code, grpc.StatusCode.INVALID_ARGUMENT)
         self.assertEqual(details, 'n_EI_candidates should be great than zero')
 
         experiment_spec = api_pb2.ExperimentSpec(
             algorithm=api_pb2.AlgorithmSpec(
                 algorithm_name="tpe",
-<<<<<<< HEAD
-                algorithm_setting=[
+                algorithm_settings=[
                     api_pb2.AlgorithmSetting(name="random_state", value="-1")
                 ]
             )
         )
         _, _, code, details = utils.call_validate(self.test_server, experiment_spec)
-=======
-                algorithm_settings=[
-                    api_pb2.AlgorithmSetting(name="random_state", value="-1")]
-            ))
-        _, _, code, details = call_validate()
->>>>>>> 2179c16b
         self.assertEqual(code, grpc.StatusCode.INVALID_ARGUMENT)
         self.assertEqual(details, 'random_state should be great or equal than zero')
 
         experiment_spec = api_pb2.ExperimentSpec(
             algorithm=api_pb2.AlgorithmSpec(
                 algorithm_name="tpe",
-<<<<<<< HEAD
-                algorithm_setting=[
+                algorithm_settings=[
                     api_pb2.AlgorithmSetting(name="prior_weight", value="aaa")
                 ]
             )
         )
         _, _, code, details = utils.call_validate(self.test_server, experiment_spec)
-=======
-                algorithm_settings=[
-                    api_pb2.AlgorithmSetting(name="prior_weight", value="aaa")]
-            ))
-        _, _, code, details = call_validate()
->>>>>>> 2179c16b
         self.assertEqual(code, grpc.StatusCode.INVALID_ARGUMENT)
         self.assertTrue(details.startswith('failed to validate prior_weight(aaa)'))
 
