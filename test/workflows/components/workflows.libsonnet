--- conflicted
+++ resolved
@@ -221,19 +221,6 @@
                   {
                     name: "build-studyjobctr",
                     template: "build-studyjobctr",
-                  },
-                  {
-<<<<<<< HEAD
-                    name: "build-cli",
-                    template: "build-cli",
-=======
-                    name: "build-suggestion-random",
-                    template: "build-suggestion-random",
-                  },
-                  {
-                    name: "build-suggestion-grid",
-                    template: "build-suggestion-grid",
->>>>>>> 4ab3dbd1
                   },
                   {
                     name: "build-suggestion-hyperband",
@@ -361,18 +348,6 @@
             $.parts(namespace, name, overrides).e2e(prow_env, bucket).buildTemplate("build-studyjobctr", testWorkerImage, [
               "test/scripts/build-studyjobctr.sh",
             ]),  // build-studyjobctr
-<<<<<<< HEAD
-            $.parts(namespace, name, overrides).e2e(prow_env, bucket).buildTemplate("build-cli", testWorkerImage, [
-              "test/scripts/build-cli.sh",
-            ]),  // build-cli
-=======
-            $.parts(namespace, name, overrides).e2e(prow_env, bucket).buildTemplate("build-suggestion-random", testWorkerImage, [
-              "test/scripts/build-suggestion-random.sh",
-            ]),  // build-suggestion-random
-            $.parts(namespace, name, overrides).e2e(prow_env, bucket).buildTemplate("build-suggestion-grid", testWorkerImage, [
-              "test/scripts/build-suggestion-grid.sh",
-            ]),  // build-suggestion-grid
->>>>>>> 4ab3dbd1
             $.parts(namespace, name, overrides).e2e(prow_env, bucket).buildTemplate("build-suggestion-hyperband", testWorkerImage, [
               "test/scripts/build-suggestion-hyperband.sh",
             ]),  // build-suggestion-hyperband
