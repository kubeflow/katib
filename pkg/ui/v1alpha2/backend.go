package ui

import (
	"context"
	"encoding/json"
	"log"
	"net/http"
	"strconv"
	"strings"
	"time"

	experimentv1alpha2 "github.com/kubeflow/katib/pkg/api/operators/apis/experiment/v1alpha2"
	api_pb_v1alpha2 "github.com/kubeflow/katib/pkg/api/v1alpha2"
	dbif "github.com/kubeflow/katib/pkg/api/v1alpha2/dbif"
	common_v1alpha2 "github.com/kubeflow/katib/pkg/common/v1alpha2"

	"github.com/kubeflow/katib/pkg/util/v1alpha2/katibclient"
	"google.golang.org/grpc"
	"sigs.k8s.io/controller-runtime/pkg/client"

	"github.com/ghodss/yaml"
	metav1 "k8s.io/apimachinery/pkg/apis/meta/v1"
)

func NewKatibUIHandler() *KatibUIHandler {
	kclient, err := katibclient.NewClient(client.Options{})
	if err != nil {
		log.Printf("NewClient for Katib failed: %v", err)
		panic(err)
	}
	return &KatibUIHandler{
		katibClient: kclient,
	}
}

func (k *KatibUIHandler) connectManager() (*grpc.ClientConn, api_pb_v1alpha2.ManagerClient) {
	conn, err := grpc.Dial(common_v1alpha2.ManagerAddr, grpc.WithInsecure())
	if err != nil {
		log.Printf("Dial to GRPC failed: %v", err)
		return nil, nil
	}
	c := api_pb_v1alpha2.NewManagerClient(conn)
	return conn, c
}

func (k *KatibUIHandler) connectDBIF() (*grpc.ClientConn, dbif.DBIFClient) {
	conn, err := grpc.Dial(common_v1alpha2.DBIFAddr, grpc.WithInsecure())
	if err != nil {
		log.Printf("Dial to GRPC failed: %v", err)
		return nil, nil
	}
	c := dbif.NewDBIFClient(conn)
	return conn, c
}

func (k *KatibUIHandler) FetchHPJobs(w http.ResponseWriter, r *http.Request) {
	//enableCors(&w)

	jobs := make([]JobView, 0)

	el, err := k.katibClient.GetExperimentList()
	if err != nil {
		log.Printf("GetExperimentList for HP failed: %v", err)
		http.Error(w, err.Error(), http.StatusInternalServerError)
		return
	}
	for _, experiment := range el.Items {
		if experiment.Spec.Parameters != nil {
			experimentLastCondition, err := experiment.GetLastConditionType()
			if err != nil {
				log.Printf("GetLastConditionType for HP failed: %v", err)
				http.Error(w, err.Error(), http.StatusInternalServerError)
				return
			}
			jobs = append(jobs, JobView{
				Name:   experiment.Name,
				Status: string(experimentLastCondition),
			})
		}
	}

	response, err := json.Marshal(jobs)
	if err != nil {
		log.Printf("Marshal HP jobs failed: %v", err)
		http.Error(w, err.Error(), http.StatusInternalServerError)
		return
	}
	w.Write(response)

}

func (k *KatibUIHandler) FetchNASJobs(w http.ResponseWriter, r *http.Request) {
	//enableCors(&w)

	jobs := make([]JobView, 0)

	el, err := k.katibClient.GetExperimentList()
	if err != nil {
		log.Printf("GetExperimentList for NAS failed: %v", err)
		http.Error(w, err.Error(), http.StatusInternalServerError)
		return
	}
	for _, experiment := range el.Items {
		if experiment.Spec.NasConfig != nil {
			experimentLastCondition, err := experiment.GetLastConditionType()
			if err != nil {
				log.Printf("GetLastConditionType for HP failed: %v", err)
				http.Error(w, err.Error(), http.StatusInternalServerError)
				return
			}
			jobs = append(jobs, JobView{
				Name:   experiment.Name,
				Status: string(experimentLastCondition),
			})
		}
	}

	response, err := json.Marshal(jobs)
	if err != nil {
		log.Printf("Marshal NAS jobs failed: %v", err)
		http.Error(w, err.Error(), http.StatusInternalServerError)
		return
	}
	w.Write(response)

}

func (k *KatibUIHandler) SubmitYamlJob(w http.ResponseWriter, r *http.Request) {
	//enableCors(&w)
	var data map[string]interface{}

	json.NewDecoder(r.Body).Decode(&data)

	job := experimentv1alpha2.Experiment{}
	if yamlContent, ok := data["yaml"].(string); ok {
		err := yaml.Unmarshal([]byte(yamlContent), &job)
		if err != nil {
			log.Printf("Unmarshal YAML content failed: %v", err)
			http.Error(w, err.Error(), http.StatusInternalServerError)
			return
		}
		err = k.katibClient.CreateExperiment(&job)
		if err != nil {
			log.Printf("CreateExperiment from YAML failed: %v", err)
			http.Error(w, err.Error(), http.StatusInternalServerError)
			return
		}
	}

}

func (k *KatibUIHandler) SubmitParamsJob(w http.ResponseWriter, r *http.Request) {
	//enableCors(&w)
	var data map[string]interface{}

	json.NewDecoder(r.Body).Decode(&data)
	if data, ok := data["postData"]; ok {
		jsonbody, err := json.Marshal(data)
		if err != nil {
			log.Printf("Marshal data for HP job failed: %v", err)
			http.Error(w, err.Error(), http.StatusInternalServerError)
			return
		}
		job := experimentv1alpha2.Experiment{}
		if err := json.Unmarshal(jsonbody, &job); err != nil {
			log.Printf("Unmarshal HP job failed: %v", err)
			http.Error(w, err.Error(), http.StatusInternalServerError)
			return
		}
		dataMap := data.(map[string]interface{})
		job.TypeMeta = metav1.TypeMeta{
			APIVersion: "kubeflow.org/v1alpha2",
			Kind:       "Experiment",
		}
		job.ObjectMeta = metav1.ObjectMeta{
			Name:      dataMap["metadata"].(map[string]interface{})["name"].(string),
			Namespace: dataMap["metadata"].(map[string]interface{})["namespace"].(string),
		}
		err = k.katibClient.CreateExperiment(&job)
		if err != nil {
			log.Printf("CreateExperiment for HP failed: %v", err)
			http.Error(w, err.Error(), http.StatusInternalServerError)
			return
		}
	}
}

func (k *KatibUIHandler) DeleteExperiment(w http.ResponseWriter, r *http.Request) {
	experimentName := r.URL.Query()["experimentName"][0]
	experiment, err := k.katibClient.GetExperiment(experimentName)
	if err != nil {
		log.Printf("GetExperiment failed: %v", err)
		http.Error(w, err.Error(), http.StatusInternalServerError)
		return
	}
	err = k.katibClient.DeleteExperiment(experiment)
	if err != nil {
		log.Printf("DeleteExperiment failed: %v", err)
		http.Error(w, err.Error(), http.StatusInternalServerError)
		return
	}
}

func (k *KatibUIHandler) FetchHPJobInfo(w http.ResponseWriter, r *http.Request) {
	//enableCors(&w)
	experimentName := r.URL.Query()["experimentName"][0]

	conn, c := k.connectDBIF()
	defer conn.Close()

	resultText := "trialName"
	expResp, err := c.GetExperiment(
		context.Background(),
		&dbif.GetExperimentRequest{
			ExperimentName: experimentName,
		},
	)
	if err != nil {
		log.Printf("GetExperiment from HP job failed: %v", err)
		http.Error(w, err.Error(), http.StatusInternalServerError)
		return
	}
	log.Printf("Got Experiment")
	metricsList := map[string]int{}
	metricsName := expResp.Experiment.Spec.Objective.ObjectiveMetricName
	resultText += "," + metricsName
	metricsList[metricsName] = 0
	for i, m := range expResp.Experiment.Spec.Objective.AdditionalMetricNames {
		resultText += "," + m
		metricsList[m] = i + 1
	}
	log.Printf("Got metrics names")
	paramList := map[string]int{}
	for i, p := range expResp.Experiment.Spec.ParameterSpecs.Parameters {
		resultText += "," + p.Name
		paramList[p.Name] = i + len(metricsList)
	}
	log.Printf("Got Parameters names")

	trialListResp, err := c.GetTrialList(
		context.Background(),
		&dbif.GetTrialListRequest{
			ExperimentName: experimentName,
			Filter:         "",
		},
	)
	if err != nil {
		log.Printf("GetTrialList from HP job failed: %v", err)
		http.Error(w, err.Error(), http.StatusInternalServerError)
		return
	}
	log.Printf("Got Trial List")

	for _, t := range trialListResp.Trials {

<<<<<<< HEAD
		obsLogResp, err := c.GetObservationLog(
			context.Background(),
			&dbif.GetObservationLogRequest{
				TrialName: t.Name,
				StartTime: "",
				EndTime:   "",
			},
		)
		if err != nil {
			log.Printf("GetObservationLog from HP job failed: %v", err)
			http.Error(w, err.Error(), http.StatusInternalServerError)
			return
		}
=======
		if t.Status.Condition == api_pb_v1alpha2.TrialStatus_SUCCEEDED {
			obsLogResp, err := c.GetObservationLog(
				context.Background(),
				&api_pb_v1alpha2.GetObservationLogRequest{
					TrialName: t.Name,
					StartTime: "",
					EndTime:   "",
				},
			)
			if err != nil {
				log.Printf("GetObservationLog from HP job failed: %v", err)
				http.Error(w, err.Error(), http.StatusInternalServerError)
				return
			}
>>>>>>> a30e8e14

			trialResText := make([]string, len(metricsList)+len(paramList))
			for _, m := range obsLogResp.ObservationLog.MetricLogs {
				trialResText[metricsList[m.Metric.Name]] = m.Metric.Value

			}
			for _, trialParam := range t.Spec.ParameterAssignments.Assignments {
				trialResText[paramList[trialParam.Name]] = trialParam.Value
			}
			resultText += "\n" + t.Name + "," + strings.Join(trialResText, ",")
		}
	}
	log.Printf("Logs parsed, results:\n %v", resultText)
	response, err := json.Marshal(resultText)
	if err != nil {
		log.Printf("Marshal result text for HP job failed: %v", err)
		http.Error(w, err.Error(), http.StatusInternalServerError)
		return
	}
	w.Write(response)

}

func (k *KatibUIHandler) FetchHPJobTrialInfo(w http.ResponseWriter, r *http.Request) {
	//enableCors(&w)
	trialName := r.URL.Query()["trialName"][0]
	conn, c := k.connectDBIF()
	defer conn.Close()

	resultText := "metricName,time,value\n"
	obsLogResp, err := c.GetObservationLog(
		context.Background(),
		&dbif.GetObservationLogRequest{
			TrialName: trialName,
			StartTime: "",
			EndTime:   "",
		},
	)
	if err != nil {
		log.Printf("GetObservationLog failed: %v", err)
		http.Error(w, err.Error(), http.StatusInternalServerError)
		return
	}
	prevTime := ""
	for _, m := range obsLogResp.ObservationLog.MetricLogs {
		parsedTime, _ := time.Parse(time.RFC3339Nano, m.TimeStamp)
		formatTime := parsedTime.Format("2006-01-02T15:4:5")
		if formatTime != prevTime {
			resultText += m.Metric.Name + "," + formatTime + "," + m.Metric.Value + "\n"
			prevTime = formatTime
		}
	}

	response, err := json.Marshal(resultText)
	if err != nil {
		log.Printf("Marshal result text in Trial info failed: %v", err)
		http.Error(w, err.Error(), http.StatusInternalServerError)
		return
	}
	w.Write(response)
}

func (k *KatibUIHandler) FetchNASJobInfo(w http.ResponseWriter, r *http.Request) {
	//enableCors(&w)
	experimentName := r.URL.Query()["experimentName"][0]

	responseRaw := make([]NNView, 0)
	var architecture string
	var decoder string

	conn, c := k.connectDBIF()

	defer conn.Close()

	trialListResp, err := c.GetTrialList(
		context.Background(),
		&dbif.GetTrialListRequest{
			ExperimentName: experimentName,
			Filter:         "",
		},
	)
	if err != nil {
		log.Printf("GetTrialList from NAS job failed: %v", err)
		http.Error(w, err.Error(), http.StatusInternalServerError)
		return
	}
	log.Printf("Got Trial List")

	for i, t := range trialListResp.Trials {

<<<<<<< HEAD
		obsLogResp, err := c.GetObservationLog(
			context.Background(),
			&dbif.GetObservationLogRequest{
				TrialName: t.Name,
				StartTime: "",
				EndTime:   "",
			},
		)
		if err != nil {
			log.Printf("GetObservationLog from NAS job failed: %v", err)
			http.Error(w, err.Error(), http.StatusInternalServerError)
			return
		}
		metricsName := make([]string, 0)
		metricsValue := make([]string, 0)
		for _, m := range obsLogResp.ObservationLog.MetricLogs {
			metricsName = append(metricsName, m.Metric.Name)
			metricsValue = append(metricsValue, m.Metric.Value)
=======
		if t.Status.Condition == api_pb_v1alpha2.TrialStatus_SUCCEEDED {
			obsLogResp, err := c.GetObservationLog(
				context.Background(),
				&api_pb_v1alpha2.GetObservationLogRequest{
					TrialName: t.Name,
					StartTime: "",
					EndTime:   "",
				},
			)
			if err != nil {
				log.Printf("GetObservationLog from NAS job failed: %v", err)
				http.Error(w, err.Error(), http.StatusInternalServerError)
				return
			}
			metricsName := make([]string, 0)
			metricsValue := make([]string, 0)
			for _, m := range obsLogResp.ObservationLog.MetricLogs {
				metricsName = append(metricsName, m.Metric.Name)
				metricsValue = append(metricsValue, m.Metric.Value)
>>>>>>> a30e8e14

			}
			for _, trialParam := range t.Spec.ParameterAssignments.Assignments {
				if trialParam.Name == "architecture" {
					architecture = trialParam.Value
				}
				if trialParam.Name == "nn_config" {
					decoder = trialParam.Value
				}
			}
			responseRaw = append(responseRaw, NNView{
				Name:         "Generation " + strconv.Itoa(i),
				TrialName:    t.Name,
				Architecture: generateNNImage(architecture, decoder),
				MetricsName:  metricsName,
				MetricsValue: metricsValue,
			})
		}
	}
	log.Printf("Logs parsed, result: %v", responseRaw)

	response, err := json.Marshal(responseRaw)
	if err != nil {
		log.Printf("Marshal result in NAS job failed: %v", err)
		http.Error(w, err.Error(), http.StatusInternalServerError)
		return
	}
	w.Write(response)
}

func (k *KatibUIHandler) FetchTrialTemplates(w http.ResponseWriter, r *http.Request) {
	//enableCors(&w)
	trialTemplates, err := k.katibClient.GetTrialTemplates()
	if err != nil {
		log.Printf("GetTrialTemplate failed: %v", err)
		http.Error(w, err.Error(), http.StatusInternalServerError)
		return
	}

	response, err := json.Marshal(getTemplatesView(trialTemplates))
	if err != nil {
		log.Printf("Marshal templates failed: %v", err)
		http.Error(w, err.Error(), http.StatusInternalServerError)
		return
	}
	w.Write(response)
}

func (k *KatibUIHandler) FetchMetricsCollectorTemplates(w http.ResponseWriter, r *http.Request) {
	//enableCors(&w)
	metricsCollectorTemplates, err := k.katibClient.GetMetricsCollectorTemplates()
	if err != nil {
		log.Printf("GetMetricsCollectorTemplates failed: %v", err)
		http.Error(w, err.Error(), http.StatusInternalServerError)
		return
	}

	response, err := json.Marshal(getTemplatesView(metricsCollectorTemplates))
	if err != nil {
		log.Printf("Marshal templates failed: %v", err)
		http.Error(w, err.Error(), http.StatusInternalServerError)
		return
	}
	w.Write(response)
}

func (k *KatibUIHandler) AddEditDeleteTemplate(w http.ResponseWriter, r *http.Request) {
	//enableCors(&w)
	//TODO: need to delete?
	if r.Method == "OPTIONS" {
		return
	}
	var data map[string]interface{}
	var err error
	var templateResponse TemplateResponse

	json.NewDecoder(r.Body).Decode(&data)
	if data["action"].(string) == "delete" {
		templateResponse, err = k.updateTemplates(data, true)
	} else {
		templateResponse, err = k.updateTemplates(data, false)
	}
	if err != nil {
		log.Printf("updateTemplates failed: %v", err)
		http.Error(w, err.Error(), http.StatusInternalServerError)
		return
	}

	response, err := json.Marshal(templateResponse)
	if err != nil {
		log.Printf("Marhal failed: %v", err)
		http.Error(w, err.Error(), http.StatusInternalServerError)
		return
	}
	w.Write(response)
}<|MERGE_RESOLUTION|>--- conflicted
+++ resolved
@@ -253,21 +253,6 @@
 
 	for _, t := range trialListResp.Trials {
 
-<<<<<<< HEAD
-		obsLogResp, err := c.GetObservationLog(
-			context.Background(),
-			&dbif.GetObservationLogRequest{
-				TrialName: t.Name,
-				StartTime: "",
-				EndTime:   "",
-			},
-		)
-		if err != nil {
-			log.Printf("GetObservationLog from HP job failed: %v", err)
-			http.Error(w, err.Error(), http.StatusInternalServerError)
-			return
-		}
-=======
 		if t.Status.Condition == api_pb_v1alpha2.TrialStatus_SUCCEEDED {
 			obsLogResp, err := c.GetObservationLog(
 				context.Background(),
@@ -282,7 +267,6 @@
 				http.Error(w, err.Error(), http.StatusInternalServerError)
 				return
 			}
->>>>>>> a30e8e14
 
 			trialResText := make([]string, len(metricsList)+len(paramList))
 			for _, m := range obsLogResp.ObservationLog.MetricLogs {
@@ -373,26 +357,6 @@
 
 	for i, t := range trialListResp.Trials {
 
-<<<<<<< HEAD
-		obsLogResp, err := c.GetObservationLog(
-			context.Background(),
-			&dbif.GetObservationLogRequest{
-				TrialName: t.Name,
-				StartTime: "",
-				EndTime:   "",
-			},
-		)
-		if err != nil {
-			log.Printf("GetObservationLog from NAS job failed: %v", err)
-			http.Error(w, err.Error(), http.StatusInternalServerError)
-			return
-		}
-		metricsName := make([]string, 0)
-		metricsValue := make([]string, 0)
-		for _, m := range obsLogResp.ObservationLog.MetricLogs {
-			metricsName = append(metricsName, m.Metric.Name)
-			metricsValue = append(metricsValue, m.Metric.Value)
-=======
 		if t.Status.Condition == api_pb_v1alpha2.TrialStatus_SUCCEEDED {
 			obsLogResp, err := c.GetObservationLog(
 				context.Background(),
@@ -412,7 +376,6 @@
 			for _, m := range obsLogResp.ObservationLog.MetricLogs {
 				metricsName = append(metricsName, m.Metric.Name)
 				metricsValue = append(metricsValue, m.Metric.Value)
->>>>>>> a30e8e14
 
 			}
 			for _, trialParam := range t.Spec.ParameterAssignments.Assignments {
