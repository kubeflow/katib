--- conflicted
+++ resolved
@@ -75,7 +75,6 @@
   type: CLOSE_DIALOG_EXPERIMENT,
 });
 
-<<<<<<< HEAD
 export const FILTER_TEMPLATES_EXPERIMENT = 'FILTER_TEMPLATES_EXPERIMENT';
 
 export const filterTemplatesExperiment = (trialNamespace, trialConfigMapName) => ({
@@ -89,11 +88,11 @@
 export const changeTemplateName = templateName => ({
   type: CHANGE_TEMPLATE_NAME,
   templateName,
-=======
+});
+
 export const VALIDATION_ERROR = 'VALIDATION_ERROR';
 
 export const validationError = message => ({
   type: VALIDATION_ERROR,
   message,
->>>>>>> c212d7ca
 });