--- conflicted
+++ resolved
@@ -57,24 +57,20 @@
   type: FETCH_NAMESPACES_REQUEST,
 });
 
-<<<<<<< HEAD
-export const CHANGE_GLOBAL_NAMESPACE = "CHANGE_GLOBAL_NAMESPACE";
+export const CHANGE_GLOBAL_NAMESPACE = 'CHANGE_GLOBAL_NAMESPACE';
 
-export const FETCH_EXPERIMENT_REQUEST = "FETCH_EXPERIMENT_REQUEST";
-export const FETCH_EXPERIMENT_SUCCESS = "FETCH_EXPERIMENT_SUCCESS";
-export const FETCH_EXPERIMENT_FAILURE = "FETCH_EXPERIMENT_FAILURE";
+export const FETCH_EXPERIMENT_REQUEST = 'FETCH_EXPERIMENT_REQUEST';
+export const FETCH_EXPERIMENT_SUCCESS = 'FETCH_EXPERIMENT_SUCCESS';
+export const FETCH_EXPERIMENT_FAILURE = 'FETCH_EXPERIMENT_FAILURE';
 
 export const fetchExperiment = (name, namespace) => ({
-    type: FETCH_EXPERIMENT_REQUEST,
-    name,
-    namespace,
-})
+  type: FETCH_EXPERIMENT_REQUEST,
+  name,
+  namespace,
+});
 
-export const CLOSE_DIALOG_EXPERIMENT = "CLOSE_DIALOG_EXPERIMENT";
+export const CLOSE_DIALOG_EXPERIMENT = 'CLOSE_DIALOG_EXPERIMENT';
 
 export const closeDialogExperiment = () => ({
-    type: CLOSE_DIALOG_EXPERIMENT
-})
-=======
-export const CHANGE_GLOBAL_NAMESPACE = 'CHANGE_GLOBAL_NAMESPACE';
->>>>>>> b0520d82
+  type: CLOSE_DIALOG_EXPERIMENT,
+});