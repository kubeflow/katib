export const FILTER_JOBS = 'FILTER_JOBS';

export const filterJobs = (experimentName, experimentNamespace) => ({
  type: FILTER_JOBS,
  experimentName,
  experimentNamespace,
});

export const CHANGE_TYPE = 'CHANGE_TYPE';

export const changeType = (filter, checked) => ({
  type: CHANGE_TYPE,
  filter,
  checked,
});

export const FETCH_HP_JOBS_REQUEST = 'FETCH_HP_JOBS_REQUEST';
export const FETCH_HP_JOBS_SUCCESS = 'FETCH_HP_JOBS_SUCCESS';
export const FETCH_HP_JOBS_FAILURE = 'FETCH_HP_JOBS_FAILURE';

export const fetchHPJobs = () => ({
  type: FETCH_HP_JOBS_REQUEST,
});

export const FETCH_HP_JOB_INFO_REQUEST = 'FETCH_HP_JOB_INFO_REQUEST';
export const FETCH_HP_JOB_INFO_SUCCESS = 'FETCH_HP_JOB_INFO_SUCCESS';
export const FETCH_HP_JOB_INFO_FAILURE = 'FETCH_HP_JOB_INFO_FAILURE';

export const fetchHPJobInfo = (name, namespace) => ({
  type: FETCH_HP_JOB_INFO_REQUEST,
  name,
  namespace,
});

<<<<<<< HEAD
export const FETCH_HP_JOB_TRIAL_INFO_REQUEST = "FETCH_HP_JOB_TRIAL_INFO_REQUEST";
export const FETCH_HP_JOB_TRIAL_INFO_SUCCESS = "FETCH_HP_JOB_TRIAL_INFO_SUCCESS";
export const FETCH_HP_JOB_TRIAL_INFO_FAILURE = "FETCH_HP_JOB_TRIAL_INFO_FAILURE";
=======
export const FETCH_HP_JOB_REQUEST = 'FETCH_HP_JOB_REQUEST';
export const FETCH_HP_JOB_SUCCESS = 'FETCH_HP_JOB_SUCCESS';
export const FETCH_HP_JOB_FAILURE = 'FETCH_HP_JOB_FAILURE';

export const fetchHPJob = (name, namespace) => ({
  type: FETCH_HP_JOB_REQUEST,
  name,
  namespace,
});

export const FETCH_HP_JOB_TRIAL_INFO_REQUEST = 'FETCH_HP_JOB_TRIAL_INFO_REQUEST';
export const FETCH_HP_JOB_TRIAL_INFO_SUCCESS = 'FETCH_HP_JOB_TRIAL_INFO_SUCCESS';
export const FETCH_HP_JOB_TRIAL_INFO_FAILURE = 'FETCH_HP_JOB_TRIAL_INFO_FAILURE';
>>>>>>> b0520d82

export const fetchHPJobTrialInfo = (trialName, namespace) => ({
  type: FETCH_HP_JOB_TRIAL_INFO_REQUEST,
  trialName,
  namespace,
});

export const CLOSE_DIALOG_TRIAL = 'CLOSE_DIALOG_TRIAL';

export const closeDialogTrial = () => ({
<<<<<<< HEAD
    type: CLOSE_DIALOG_TRIAL,
})
=======
  type: CLOSE_DIALOG_TRIAL,
});

export const CLOSE_DIALOG_EXPERIMENT = 'CLOSE_DIALOG_EXPERIMENT';

export const closeDialogExperiment = () => ({
  type: CLOSE_DIALOG_EXPERIMENT,
});
>>>>>>> b0520d82
<|MERGE_RESOLUTION|>--- conflicted
+++ resolved
@@ -32,25 +32,9 @@
   namespace,
 });
 
-<<<<<<< HEAD
-export const FETCH_HP_JOB_TRIAL_INFO_REQUEST = "FETCH_HP_JOB_TRIAL_INFO_REQUEST";
-export const FETCH_HP_JOB_TRIAL_INFO_SUCCESS = "FETCH_HP_JOB_TRIAL_INFO_SUCCESS";
-export const FETCH_HP_JOB_TRIAL_INFO_FAILURE = "FETCH_HP_JOB_TRIAL_INFO_FAILURE";
-=======
-export const FETCH_HP_JOB_REQUEST = 'FETCH_HP_JOB_REQUEST';
-export const FETCH_HP_JOB_SUCCESS = 'FETCH_HP_JOB_SUCCESS';
-export const FETCH_HP_JOB_FAILURE = 'FETCH_HP_JOB_FAILURE';
-
-export const fetchHPJob = (name, namespace) => ({
-  type: FETCH_HP_JOB_REQUEST,
-  name,
-  namespace,
-});
-
 export const FETCH_HP_JOB_TRIAL_INFO_REQUEST = 'FETCH_HP_JOB_TRIAL_INFO_REQUEST';
 export const FETCH_HP_JOB_TRIAL_INFO_SUCCESS = 'FETCH_HP_JOB_TRIAL_INFO_SUCCESS';
 export const FETCH_HP_JOB_TRIAL_INFO_FAILURE = 'FETCH_HP_JOB_TRIAL_INFO_FAILURE';
->>>>>>> b0520d82
 
 export const fetchHPJobTrialInfo = (trialName, namespace) => ({
   type: FETCH_HP_JOB_TRIAL_INFO_REQUEST,
@@ -61,16 +45,5 @@
 export const CLOSE_DIALOG_TRIAL = 'CLOSE_DIALOG_TRIAL';
 
 export const closeDialogTrial = () => ({
-<<<<<<< HEAD
-    type: CLOSE_DIALOG_TRIAL,
-})
-=======
   type: CLOSE_DIALOG_TRIAL,
-});
-
-export const CLOSE_DIALOG_EXPERIMENT = 'CLOSE_DIALOG_EXPERIMENT';
-
-export const closeDialogExperiment = () => ({
-  type: CLOSE_DIALOG_EXPERIMENT,
-});
->>>>>>> b0520d82
+});