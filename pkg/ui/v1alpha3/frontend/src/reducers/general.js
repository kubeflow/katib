--- conflicted
+++ resolved
@@ -15,7 +15,6 @@
   globalNamespace: '',
   experiment: {},
   dialogExperimentOpen: false,
-<<<<<<< HEAD
 
   templateNamespace: '',
   templateConfigMapName: '',
@@ -23,11 +22,9 @@
   trialTemplatesList: [],
   currentTemplateConfigMapsList: [],
   currentTemplateNamesList: [],
-=======
   mcKindsList: ['StdOut', 'File', 'TensorFlowEvent', 'PrometheusMetric', 'Custom', 'None'],
   mcFileSystemKindsList: ['No File System', 'File', 'Directory'],
   mcURISchemesList: ['HTTP', 'HTTPS'],
->>>>>>> c212d7ca
 };
 
 const generalReducer = (state = initialState, action) => {
@@ -151,7 +148,6 @@
         ...state,
         dialogExperimentOpen: false,
       };
-<<<<<<< HEAD
     case templateActions.FETCH_TRIAL_TEMPLATES_SUCCESS:
       let templates = action.trialTemplatesList;
 
@@ -230,13 +226,12 @@
       return {
         ...state,
         templateName: action.templateName,
-=======
+      };
     case actions.VALIDATION_ERROR:
       return {
         ...state,
         snackOpen: true,
         snackText: action.message,
->>>>>>> c212d7ca
       };
     default:
       return state;
