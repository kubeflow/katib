import * as actions from '../actions/hpMonitorActions';

const initialState = {
<<<<<<< HEAD
    experimentName: '',
    experimentNamespace: '',
    filterType: {
        "Created": true,
        "Running": true,
        "Restarting": true,
        "Succeeded": true,
        "Failed": true,
    },
    jobsList: [
    ],
    filteredJobsList: [
    ],
    jobData: [
    ],
    trialData: [
    ],
    dialogTrialOpen: false,
    loading: false,
    trialName: ''
=======
  experimentName: '',
  experimentNamespace: '',
  experiment: {},
  filterType: {
    Created: true,
    Running: true,
    Restarting: true,
    Succeeded: true,
    Failed: true,
  },
  jobsList: [],
  filteredJobsList: [],
  jobData: [],
  trialData: [],
  dialogTrialOpen: false,
  dialogExperimentOpen: false,
  loading: false,
  trialName: '',
>>>>>>> b0520d82
};

const hpMonitorReducer = (state = initialState, action) => {
  switch (action.type) {
    case actions.FILTER_JOBS:
      let jobs = state.jobsList.slice();
      let newList = jobs.filter(
        job =>
          job.name.includes(action.experimentName) &&
          (job.namespace == action.experimentNamespace ||
            action.experimentNamespace == 'All namespaces' ||
            action.experimentNamespace.length == 0),
      );
      let types = Object.assign({}, state.filterType);
      var typeKeys = Object.keys(types);

      var filters = typeKeys.filter(key => {
        return types[key];
      });

      let filteredJobs = newList.filter(job => filters.includes(job.status));

      return {
        ...state,
        filteredJobsList: filteredJobs,
        experimentName: action.experimentName,
        experimentNamespace: action.experimentNamespace,
      };
    case actions.CHANGE_TYPE:
      jobs = state.jobsList.slice();
      newList = jobs.filter(
        job =>
          job.name.includes(state.experimentName) &&
          (job.namespace == state.experimentNamespace ||
            state.experimentNamespace == 'All namespaces' ||
            state.experimentNamespace.length == 0),
      );
      types = Object.assign({}, state.filterType);
      types[action.filter] = action.checked;
      typeKeys = Object.keys(types);

      filters = typeKeys.filter(key => {
        return types[key];
      });
      filteredJobs = newList.filter(job => filters.includes(job.status));

      return {
        ...state,
        filterType: types,
        filteredJobsList: filteredJobs,
      };
    case actions.FETCH_HP_JOBS_SUCCESS:
      jobs = action.jobs;
      types = Object.assign({}, state.filterType);
      typeKeys = Object.keys(types);

<<<<<<< HEAD
            filteredJobs = jobs.filter(job =>
                (
                    filters.includes(job.status) &&
                    job.name.includes(state.experimentName) &&
                    (
                        job.namespace == state.experimentNamespace ||
                        state.experimentNamespace == "All namespaces" ||
                        state.experimentNamespace.length == 0
                    )
                )
            )
            return {
                ...state,
                jobsList: action.jobs,
                filteredJobsList: filteredJobs,
            }
        case actions.FETCH_HP_JOB_INFO_REQUEST:
            return {
                ...state,
                loading: true,
                dialogTrialOpen: false,
            }
        case actions.FETCH_HP_JOB_INFO_SUCCESS:
            return {
                ...state,
                jobData: action.jobData,
                loading: false,
            }
        case actions.FETCH_HP_JOB_INFO_FAILURE:
            return {
                ...state,
                loading: false,
            }
        case actions.FETCH_HP_JOB_TRIAL_INFO_SUCCESS:
            return {
                ...state,
                trialData: action.trialData,
                dialogTrialOpen: true,
                trialName: action.trialName
            }
        case actions.CLOSE_DIALOG_TRIAL:
            return {
                ...state,
                dialogTrialOpen: false,
            }
        default:
            return state;
    }
=======
      filters = typeKeys.filter(key => {
        return types[key];
      });

      filteredJobs = jobs.filter(
        job =>
          filters.includes(job.status) &&
          job.name.includes(state.experimentName) &&
          (job.namespace == state.experimentNamespace ||
            state.experimentNamespace == 'All namespaces' ||
            state.experimentNamespace.length == 0),
      );
      return {
        ...state,
        jobsList: action.jobs,
        filteredJobsList: filteredJobs,
      };
    case actions.FETCH_HP_JOB_INFO_REQUEST:
      return {
        ...state,
        loading: true,
        dialogExperimentOpen: false,
        dialogTrialOpen: false,
      };
    case actions.FETCH_HP_JOB_INFO_SUCCESS:
      return {
        ...state,
        jobData: action.jobData,
        loading: false,
      };
    case actions.FETCH_HP_JOB_INFO_FAILURE:
      return {
        ...state,
        loading: false,
      };
    case actions.FETCH_HP_JOB_SUCCESS:
      return {
        ...state,
        experiment: action.experiment,
        dialogExperimentOpen: true,
      };
    case actions.FETCH_HP_JOB_TRIAL_INFO_SUCCESS:
      return {
        ...state,
        trialData: action.trialData,
        dialogTrialOpen: true,
        trialName: action.trialName,
      };
    case actions.CLOSE_DIALOG_TRIAL:
      return {
        ...state,
        dialogTrialOpen: false,
      };
    case actions.CLOSE_DIALOG_EXPERIMENT:
      return {
        ...state,
        dialogExperimentOpen: false,
      };
    default:
      return state;
  }
>>>>>>> b0520d82
};

export default hpMonitorReducer;<|MERGE_RESOLUTION|>--- conflicted
+++ resolved
@@ -1,31 +1,8 @@
 import * as actions from '../actions/hpMonitorActions';
 
 const initialState = {
-<<<<<<< HEAD
-    experimentName: '',
-    experimentNamespace: '',
-    filterType: {
-        "Created": true,
-        "Running": true,
-        "Restarting": true,
-        "Succeeded": true,
-        "Failed": true,
-    },
-    jobsList: [
-    ],
-    filteredJobsList: [
-    ],
-    jobData: [
-    ],
-    trialData: [
-    ],
-    dialogTrialOpen: false,
-    loading: false,
-    trialName: ''
-=======
   experimentName: '',
   experimentNamespace: '',
-  experiment: {},
   filterType: {
     Created: true,
     Running: true,
@@ -38,10 +15,8 @@
   jobData: [],
   trialData: [],
   dialogTrialOpen: false,
-  dialogExperimentOpen: false,
   loading: false,
   trialName: '',
->>>>>>> b0520d82
 };
 
 const hpMonitorReducer = (state = initialState, action) => {
@@ -98,60 +73,6 @@
       types = Object.assign({}, state.filterType);
       typeKeys = Object.keys(types);
 
-<<<<<<< HEAD
-            filteredJobs = jobs.filter(job =>
-                (
-                    filters.includes(job.status) &&
-                    job.name.includes(state.experimentName) &&
-                    (
-                        job.namespace == state.experimentNamespace ||
-                        state.experimentNamespace == "All namespaces" ||
-                        state.experimentNamespace.length == 0
-                    )
-                )
-            )
-            return {
-                ...state,
-                jobsList: action.jobs,
-                filteredJobsList: filteredJobs,
-            }
-        case actions.FETCH_HP_JOB_INFO_REQUEST:
-            return {
-                ...state,
-                loading: true,
-                dialogTrialOpen: false,
-            }
-        case actions.FETCH_HP_JOB_INFO_SUCCESS:
-            return {
-                ...state,
-                jobData: action.jobData,
-                loading: false,
-            }
-        case actions.FETCH_HP_JOB_INFO_FAILURE:
-            return {
-                ...state,
-                loading: false,
-            }
-        case actions.FETCH_HP_JOB_TRIAL_INFO_SUCCESS:
-            return {
-                ...state,
-                trialData: action.trialData,
-                dialogTrialOpen: true,
-                trialName: action.trialName
-            }
-        case actions.CLOSE_DIALOG_TRIAL:
-            return {
-                ...state,
-                dialogTrialOpen: false,
-            }
-        default:
-            return state;
-    }
-=======
-      filters = typeKeys.filter(key => {
-        return types[key];
-      });
-
       filteredJobs = jobs.filter(
         job =>
           filters.includes(job.status) &&
@@ -169,7 +90,6 @@
       return {
         ...state,
         loading: true,
-        dialogExperimentOpen: false,
         dialogTrialOpen: false,
       };
     case actions.FETCH_HP_JOB_INFO_SUCCESS:
@@ -183,12 +103,6 @@
         ...state,
         loading: false,
       };
-    case actions.FETCH_HP_JOB_SUCCESS:
-      return {
-        ...state,
-        experiment: action.experiment,
-        dialogExperimentOpen: true,
-      };
     case actions.FETCH_HP_JOB_TRIAL_INFO_SUCCESS:
       return {
         ...state,
@@ -201,15 +115,9 @@
         ...state,
         dialogTrialOpen: false,
       };
-    case actions.CLOSE_DIALOG_EXPERIMENT:
-      return {
-        ...state,
-        dialogExperimentOpen: false,
-      };
     default:
       return state;
   }
->>>>>>> b0520d82
 };
 
 export default hpMonitorReducer;