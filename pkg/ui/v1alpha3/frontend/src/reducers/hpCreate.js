--- conflicted
+++ resolved
@@ -96,9 +96,6 @@
   ],
   allParameterTypes: ['int', 'double', 'categorical'],
   currentYaml: '',
-<<<<<<< HEAD
-=======
-  trialNamespace: 'kubeflow',
   mcSpec: {
     collector: {
       kind: 'StdOut',
@@ -110,7 +107,6 @@
     },
   },
   mcCustomContainerYaml: '',
->>>>>>> c212d7ca
 };
 
 const filterValue = (obj, key) => {
@@ -248,18 +244,6 @@
       return {
         ...state,
         parameters: parameters,
-      };
-<<<<<<< HEAD
-=======
-    case actions.CHANGE_TRIAL_HP:
-      return {
-        ...state,
-        trial: action.trial,
-      };
-    case actions.CHANGE_TRIAL_NAMESPACE_HP:
-      return {
-        ...state,
-        trialNamespace: action.namespace,
       };
     // Metrics Collector Kind change
     case actions.CHANGE_MC_KIND_HP:
@@ -390,7 +374,6 @@
         ...state,
         mcSpec: newMCSpec,
       };
->>>>>>> c212d7ca
     default:
       return state;
   }
