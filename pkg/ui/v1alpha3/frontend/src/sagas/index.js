import { take, put, call, fork, select, all, takeEvery } from 'redux-saga/effects';
import axios from 'axios';
import * as templateActions from '../actions/templateActions';
import * as hpMonitorActions from '../actions/hpMonitorActions';
import * as hpCreateActions from '../actions/hpCreateActions';
import * as nasMonitorActions from '../actions/nasMonitorActions';
import * as nasCreateActions from '../actions/nasCreateActions';
import * as generalActions from '../actions/generalActions';

export const submitYaml = function*() {
  while (true) {
    const action = yield take(generalActions.SUBMIT_YAML_REQUEST);
    try {
      let isRightNamespace = false;
      for (const [index, value] of Object.entries(action.yaml.split('\n'))) {
        const noSpaceLine = value.replace(/\s/g, '');
        if (noSpaceLine == 'trialTemplate:') {
          break;
        }
        if (action.globalNamespace == '' || noSpaceLine == 'namespace:' + action.globalNamespace) {
          isRightNamespace = true;
          break;
        }
      }
      if (isRightNamespace) {
        const result = yield call(goSubmitYaml, action.yaml);
        if (result.status === 200) {
          yield put({
            type: generalActions.SUBMIT_YAML_SUCCESS,
          });
        } else {
          yield put({
            type: generalActions.SUBMIT_YAML_FAILURE,
            message: result.message,
          });
        }
      } else {
        yield put({
          type: generalActions.SUBMIT_YAML_FAILURE,
          message: 'You can submit experiments only in ' + action.globalNamespace + ' namespace!',
        });
      }
    } catch (err) {
      yield put({
        type: generalActions.SUBMIT_YAML_FAILURE,
      });
    }
  }
};

const goSubmitYaml = function*(yaml) {
  try {
    const data = {
      yaml,
    };
    const result = yield call(axios.post, '/katib/submit_yaml/', data);
    return result;
  } catch (err) {
    return {
      status: 500,
      message: err.response.data,
    };
  }
};

export const deleteExperiment = function*() {
  while (true) {
    const action = yield take(generalActions.DELETE_EXPERIMENT_REQUEST);
    try {
      const result = yield call(goDeleteExperiment, action.name, action.namespace);
      if (result.status === 200) {
        yield put({
          type: generalActions.DELETE_EXPERIMENT_SUCCESS,
        });
      } else {
        yield put({
          type: generalActions.DELETE_EXPERIMENT_FAILURE,
        });
      }
    } catch (err) {
      yield put({
        type: generalActions.DELETE_EXPERIMENT_FAILURE,
      });
    }
  }
};

const goDeleteExperiment = function*(name, namespace) {
  try {
    const result = yield call(
      axios.get,
      `/katib/delete_experiment/?experimentName=${name}&namespace=${namespace}`,
    );
    return result;
  } catch (err) {
    yield put({
      type: generalActions.DELETE_EXPERIMENT_FAILURE,
    });
  }
};

export const submitHPJob = function*() {
  while (true) {
    const action = yield take(hpCreateActions.SUBMIT_HP_JOB_REQUEST);
    try {
      const result = yield call(goSubmitHPJob, action.data);
      if (result.status === 200) {
        yield put({
          type: hpCreateActions.SUBMIT_HP_JOB_SUCCESS,
        });
      } else {
        yield put({
          type: hpCreateActions.SUBMIT_HP_JOB_FAILURE,
          message: result.message,
        });
      }
    } catch (err) {
      yield put({
        type: hpCreateActions.SUBMIT_HP_JOB_FAILURE,
      });
    }
  }
};

const goSubmitHPJob = function*(postData) {
  try {
    const data = {
      postData,
    };
    const result = yield call(axios.post, '/katib/submit_hp_job/', data);
    return result;
  } catch (err) {
    return {
      status: 500,
      message: err.response.data,
    };
  }
};

export const fetchHPJobs = function*() {
  while (true) {
    const action = yield take(hpMonitorActions.FETCH_HP_JOBS_REQUEST);
    try {
      const result = yield call(goFetchHPJobs);
      if (result.status === 200) {
        let data = Object.assign(result.data, {});
        data.map((template, i) => {
          Object.keys(template).forEach(key => {
            const value = template[key];
            delete template[key];
            template[key.toLowerCase()] = value;
          });
        });
        yield put({
<<<<<<< HEAD
            type: hpMonitorActions.FETCH_HP_JOBS_FAILURE,
        })
    }
}

export const fetchExperiment = function* () {
    while (true) {
        const action = yield take(generalActions.FETCH_EXPERIMENT_REQUEST);
        try {
            const result = yield call(
                goFetchExperiment,
                action.name,
                action.namespace
            )
            if (result.status === 200) {
                yield put({
                    type: generalActions.FETCH_EXPERIMENT_SUCCESS,
                    experiment: result.data
                })
            } else {
                yield put({
                    type: generalActions.FETCH_EXPERIMENT_FAILURE,
                })
            }
        } catch (err) {
            yield put({
                type: generalActions.FETCH_EXPERIMENT_FAILURE,
            })
        }
    }
}

const goFetchExperiment = function* (name, namespace) {
    try {
        const result = yield call(
            axios.get,
            `/katib/fetch_experiment/?experimentName=${name}&namespace=${namespace}`,
        )
        return result
    } catch (err) {
        yield put({
            type: generalActions.FETCH_EXPERIMENT_FAILURE,
        })
    }
}

export const fetchHPJobInfo = function* () {
    while (true) {
        const action = yield take(hpMonitorActions.FETCH_HP_JOB_INFO_REQUEST);
        try {
            const result = yield call(
                goFetchHPJobInfo,
                action.name,
                action.namespace
            )
            if (result.status === 200) {
                let data = result.data.split("\n").map((line, i) => line.split(','))
                yield put({
                    type: hpMonitorActions.FETCH_HP_JOB_INFO_SUCCESS,
                    jobData: data
                })
            } else {
                yield put({
                    type: hpMonitorActions.FETCH_HP_JOB_INFO_FAILURE,
                })
            }
        } catch (err) {
            yield put({
                type: hpMonitorActions.FETCH_HP_JOB_INFO_FAILURE,
            })
        }
=======
          type: hpMonitorActions.FETCH_HP_JOBS_SUCCESS,
          jobs: data,
        });
      } else {
        yield put({
          type: hpMonitorActions.FETCH_HP_JOBS_FAILURE,
        });
      }
    } catch (err) {
      yield put({
        type: hpMonitorActions.FETCH_HP_JOBS_FAILURE,
      });
    }
  }
};

const goFetchHPJobs = function*() {
  try {
    const result = yield call(axios.get, '/katib/fetch_hp_jobs/');
    return result;
  } catch (err) {
    yield put({
      type: hpMonitorActions.FETCH_HP_JOBS_FAILURE,
    });
  }
};

export const fetchHPJob = function*() {
  while (true) {
    const action = yield take(hpMonitorActions.FETCH_HP_JOB_REQUEST);
    try {
      const result = yield call(goFetchHPJob, action.name, action.namespace);
      if (result.status === 200) {
        yield put({
          type: hpMonitorActions.FETCH_HP_JOB_SUCCESS,
          experiment: result.data,
        });
      } else {
        yield put({
          type: hpMonitorActions.FETCH_HP_JOB_FAILURE,
        });
      }
    } catch (err) {
      yield put({
        type: hpMonitorActions.FETCH_HP_JOB_FAILURE,
      });
>>>>>>> b0520d82
    }
  }
};

const goFetchHPJob = function*(name, namespace) {
  try {
    const result = yield call(
      axios.get,
      `/katib/fetch_hp_job/?experimentName=${name}&namespace=${namespace}`,
    );
    return result;
  } catch (err) {
    yield put({
      type: hpMonitorActions.FETCH_HP_JOB_FAILURE,
    });
  }
};

export const fetchHPJobInfo = function*() {
  while (true) {
    const action = yield take(hpMonitorActions.FETCH_HP_JOB_INFO_REQUEST);
    try {
      const result = yield call(goFetchHPJobInfo, action.name, action.namespace);
      if (result.status === 200) {
        let data = result.data.split('\n').map((line, i) => line.split(','));
        yield put({
          type: hpMonitorActions.FETCH_HP_JOB_INFO_SUCCESS,
          jobData: data,
        });
      } else {
        yield put({
          type: hpMonitorActions.FETCH_HP_JOB_INFO_FAILURE,
        });
      }
    } catch (err) {
      yield put({
        type: hpMonitorActions.FETCH_HP_JOB_INFO_FAILURE,
      });
    }
  }
};

const goFetchHPJobInfo = function*(name, namespace) {
  try {
    const result = yield call(
      axios.get,
      `/katib/fetch_hp_job_info/?experimentName=${name}&namespace=${namespace}`,
    );
    return result;
  } catch (err) {
    yield put({
      type: hpMonitorActions.FETCH_HP_JOB_INFO_FAILURE,
    });
  }
};

export const fetchHPJobTrialInfo = function*() {
  while (true) {
    const action = yield take(hpMonitorActions.FETCH_HP_JOB_TRIAL_INFO_REQUEST);
    try {
      const result = yield call(gofetchHPJobTrialInfo, action.trialName, action.namespace);
      if (result.status === 200) {
        let data = result.data.split('\n').map((line, i) => line.split(','));
        yield put({
          type: hpMonitorActions.FETCH_HP_JOB_TRIAL_INFO_SUCCESS,
          trialData: data,
          trialName: action.trialName,
        });
      } else {
        yield put({
          type: hpMonitorActions.FETCH_HP_JOB_TRIAL_INFO_FAILURE,
        });
      }
    } catch (err) {
      yield put({
        type: hpMonitorActions.FETCH_HP_JOB_TRIAL_INFO_FAILURE,
      });
    }
  }
};

const gofetchHPJobTrialInfo = function*(trialName, namespace) {
  try {
    const result = yield call(
      axios.get,
      `/katib/fetch_hp_job_trial_info/?trialName=${trialName}&namespace=${namespace}`,
    );
    return result;
  } catch (err) {
    yield put({
      type: hpMonitorActions.FETCH_HP_JOB_TRIAL_INFO_FAILURE,
    });
  }
};

export const submitNASJob = function*() {
  while (true) {
    const action = yield take(nasCreateActions.SUBMIT_NAS_JOB_REQUEST);
    try {
      const result = yield call(goSubmitNASJob, action.data);
      if (result.status === 200) {
        yield put({
          type: nasCreateActions.SUBMIT_NAS_JOB_SUCCESS,
        });
      } else {
        yield put({
          type: nasCreateActions.SUBMIT_NAS_JOB_FAILURE,
          message: result.message,
        });
      }
    } catch (err) {
      yield put({
        type: nasCreateActions.SUBMIT_NAS_JOB_FAILURE,
      });
    }
  }
};

const goSubmitNASJob = function*(postData) {
  try {
    const data = {
      postData,
    };
    const result = yield call(axios.post, '/katib/submit_nas_job/', data);
    return result;
  } catch (err) {
    return {
      status: 500,
      message: err.response.data,
    };
  }
};

export const fetchNASJobs = function*() {
  while (true) {
    const action = yield take(nasMonitorActions.FETCH_NAS_JOBS_REQUEST);
    try {
      const result = yield call(goFetchNASJobs);
      if (result.status === 200) {
        let data = Object.assign(result.data, {});
        data.map((template, i) => {
          Object.keys(template).forEach(key => {
            const value = template[key];
            delete template[key];
            template[key.toLowerCase()] = value;
          });
        });
        yield put({
          type: nasMonitorActions.FETCH_NAS_JOBS_SUCCESS,
          jobs: data,
        });
      } else {
        yield put({
          type: nasMonitorActions.FETCH_NAS_JOBS_FAILURE,
        });
      }
    } catch (err) {
      yield put({
        type: nasMonitorActions.FETCH_NAS_JOBS_FAILURE,
      });
    }
  }
};

const goFetchNASJobs = function*() {
  try {
    const result = yield call(axios.get, '/katib/fetch_nas_jobs/');
    return result;
  } catch (err) {
    yield put({
      type: nasMonitorActions.FETCH_NAS_JOBS_FAILURE,
    });
  }
};

export const fetchNASJobInfo = function*() {
  while (true) {
    const action = yield take(nasMonitorActions.FETCH_NAS_JOB_INFO_REQUEST);
    try {
      const result = yield call(goFetchNASJobInfo, action.experimentName, action.namespace);
      if (result.status === 200) {
        let data = Object.assign(result.data, {});
        data.map((template, i) => {
          Object.keys(template).forEach(key => {
            const value = template[key];
            delete template[key];
            template[key.toLowerCase()] = value;
          });
        });
        yield put({
          type: nasMonitorActions.FETCH_NAS_JOB_INFO_SUCCESS,
          steps: data,
        });
      } else {
        yield put({
          type: nasMonitorActions.FETCH_NAS_JOB_INFO_FAILURE,
        });
      }
    } catch (err) {
      yield put({
        type: nasMonitorActions.FETCH_NAS_JOB_INFO_FAILURE,
      });
    }
  }
};

const goFetchNASJobInfo = function*(experimentName, namespace) {
  try {
    const result = yield call(
      axios.get,
      `/katib/fetch_nas_job_info/?experimentName=${experimentName}&namespace=${namespace}`,
    );
    return result;
  } catch (err) {
    yield put({
      type: nasMonitorActions.FETCH_NAS_JOB_INFO_FAILURE,
    });
  }
};

export const fetchTrialTemplates = function*() {
  while (true) {
    const action = yield take(templateActions.FETCH_TRIAL_TEMPLATES_REQUEST);
    try {
      const result = yield call(goFetchTrialTemplates, action.namespace);
      if (result.status === 200) {
        let data = Object.assign(result.data, {});
        data.map((template, i) => {
          Object.keys(template).forEach(key => {
            const value = template[key];
            delete template[key];
            template[key.toLowerCase()] = value;
          });
        });
        yield put({
          type: templateActions.FETCH_TRIAL_TEMPLATES_SUCCESS,
          templates: data,
        });
      } else {
        yield put({
          type: templateActions.FETCH_TRIAL_TEMPLATES_FAILURE,
        });
      }
    } catch (err) {
      yield put({
        type: templateActions.FETCH_TRIAL_TEMPLATES_FAILURE,
      });
    }
  }
};

const goFetchTrialTemplates = function*(namespace) {
  try {
    const result = yield call(axios.get, `/katib/fetch_trial_templates/?namespace=${namespace}`);
    return result;
  } catch (err) {
    yield put({
      type: templateActions.FETCH_TRIAL_TEMPLATES_FAILURE,
    });
  }
};

export const addTemplate = function*() {
  while (true) {
    const action = yield take(templateActions.ADD_TEMPLATE_REQUEST);
    try {
      const result = yield call(
        goAddTemplate,
        action.name,
        action.yaml,
        action.kind,
        action.action,
      );
      if (result.status === 200) {
        let data = Object.assign(result.data.Data, {});
        data.map((template, i) => {
          Object.keys(template).forEach(key => {
            const value = template[key];
            delete template[key];
            template[key.toLowerCase()] = value;
          });
        });
        yield put({
          type: templateActions.ADD_TEMPLATE_SUCCESS,
          templates: data,
          templateType: result.data.TemplateType,
        });
      } else {
        yield put({
          type: templateActions.ADD_TEMPLATE_FAILURE,
        });
      }
    } catch (err) {
      yield put({
        type: templateActions.ADD_TEMPLATE_FAILURE,
      });
    }
  }
};

const goAddTemplate = function*(name, yaml, kind, action) {
  try {
    const data = {
      name,
      yaml,
      kind,
      action,
    };
    const result = yield call(axios.post, '/katib/update_template/', data);
    return result;
  } catch (err) {
    yield put({
      type: templateActions.ADD_TEMPLATE_FAILURE,
    });
  }
};

export const editTemplate = function*() {
  while (true) {
    const action = yield take(templateActions.EDIT_TEMPLATE_REQUEST);
    try {
      const result = yield call(
        goEditTemplate,
        action.name,
        action.yaml,
        action.kind,
        action.action,
      );
      if (result.status === 200) {
        let data = Object.assign(result.data.Data, {});
        data.map((template, i) => {
          Object.keys(template).forEach(key => {
            const value = template[key];
            delete template[key];
            template[key.toLowerCase()] = value;
          });
        });
        yield put({
          type: templateActions.EDIT_TEMPLATE_SUCCESS,
          templates: data,
          templateType: result.data.TemplateType,
        });
      } else {
        yield put({
          type: templateActions.EDIT_TEMPLATE_FAILURE,
        });
      }
    } catch (err) {
      yield put({
        type: templateActions.EDIT_TEMPLATE_FAILURE,
      });
    }
  }
};

const goEditTemplate = function*(name, yaml, kind, action) {
  try {
    const data = {
      name,
      yaml,
      kind,
      action,
    };
    const result = yield call(axios.post, '/katib/update_template/', data);
    return result;
  } catch (err) {
    yield put({
      type: templateActions.EDIT_TEMPLATE_FAILURE,
    });
  }
};

export const deleteTemplate = function*() {
  while (true) {
    const action = yield take(templateActions.DELETE_TEMPLATE_REQUEST);
    try {
      const result = yield call(goDeleteTemplate, action.name, action.kind, action.action);
      if (result.status === 200) {
        let data = Object.assign(result.data.Data, {});
        data.map((template, i) => {
          Object.keys(template).forEach(key => {
            const value = template[key];
            delete template[key];
            template[key.toLowerCase()] = value;
          });
        });
        yield put({
          type: templateActions.DELETE_TEMPLATE_SUCCESS,
          templates: data,
          templateType: result.data.TemplateType,
        });
      } else {
        yield put({
          type: templateActions.DELETE_TEMPLATE_FAILURE,
        });
      }
    } catch (err) {
      yield put({
        type: templateActions.DELETE_TEMPLATE_FAILURE,
      });
    }
  }
};

const goDeleteTemplate = function*(name, kind, action) {
  try {
    const data = {
      name,
      kind,
      action,
    };
    const result = yield call(axios.post, '/katib/update_template/', data);
    return result;
  } catch (err) {
    yield put({
      type: templateActions.DELETE_TEMPLATE_FAILURE,
    });
  }
};

export const fetchNamespaces = function*() {
  while (true) {
    const action = yield take(generalActions.FETCH_NAMESPACES_REQUEST);
    try {
      const result = yield call(goFetchNamespaces);
      if (result.status === 200) {
        let data = result.data;
        data.unshift('All namespaces');
        yield put({
          type: generalActions.FETCH_NAMESPACES_SUCCESS,
          namespaces: data,
        });
      } else {
        yield put({
          type: generalActions.FETCH_NAMESPACES_FAILURE,
        });
      }
    } catch (err) {
      yield put({
        type: generalActions.FETCH_NAMESPACES_FAILURE,
      });
    }
  }
};

const goFetchNamespaces = function*() {
  try {
    const result = yield call(axios.get, '/katib/fetch_namespaces');
    return result;
  } catch (err) {
    yield put({
      type: generalActions.FETCH_NAMESPACES_FAILURE,
    });
  }
};

export default function* rootSaga() {
<<<<<<< HEAD
    yield all([
        fork(fetchTrialTemplates),
        fork(fetchHPJobs),
        fork(fetchNASJobs),
        fork(addTemplate),
        fork(editTemplate),
        fork(deleteTemplate),
        fork(submitYaml),
        fork(deleteExperiment),
        fork(submitHPJob),
        fork(submitNASJob),
        fork(fetchHPJobInfo),
        fork(fetchExperiment),
        fork(fetchHPJobTrialInfo),
        fork(fetchNASJobInfo),
        fork(fetchNamespaces)
    ]);
};
=======
  yield all([
    fork(fetchTrialTemplates),
    fork(fetchHPJobs),
    fork(fetchNASJobs),
    fork(addTemplate),
    fork(editTemplate),
    fork(deleteTemplate),
    fork(submitYaml),
    fork(deleteExperiment),
    fork(submitHPJob),
    fork(submitNASJob),
    fork(fetchHPJobInfo),
    fork(fetchHPJob),
    fork(fetchHPJobTrialInfo),
    fork(fetchNASJobInfo),
    fork(fetchNamespaces),
  ]);
}
>>>>>>> b0520d82
<|MERGE_RESOLUTION|>--- conflicted
+++ resolved
@@ -152,79 +152,6 @@
           });
         });
         yield put({
-<<<<<<< HEAD
-            type: hpMonitorActions.FETCH_HP_JOBS_FAILURE,
-        })
-    }
-}
-
-export const fetchExperiment = function* () {
-    while (true) {
-        const action = yield take(generalActions.FETCH_EXPERIMENT_REQUEST);
-        try {
-            const result = yield call(
-                goFetchExperiment,
-                action.name,
-                action.namespace
-            )
-            if (result.status === 200) {
-                yield put({
-                    type: generalActions.FETCH_EXPERIMENT_SUCCESS,
-                    experiment: result.data
-                })
-            } else {
-                yield put({
-                    type: generalActions.FETCH_EXPERIMENT_FAILURE,
-                })
-            }
-        } catch (err) {
-            yield put({
-                type: generalActions.FETCH_EXPERIMENT_FAILURE,
-            })
-        }
-    }
-}
-
-const goFetchExperiment = function* (name, namespace) {
-    try {
-        const result = yield call(
-            axios.get,
-            `/katib/fetch_experiment/?experimentName=${name}&namespace=${namespace}`,
-        )
-        return result
-    } catch (err) {
-        yield put({
-            type: generalActions.FETCH_EXPERIMENT_FAILURE,
-        })
-    }
-}
-
-export const fetchHPJobInfo = function* () {
-    while (true) {
-        const action = yield take(hpMonitorActions.FETCH_HP_JOB_INFO_REQUEST);
-        try {
-            const result = yield call(
-                goFetchHPJobInfo,
-                action.name,
-                action.namespace
-            )
-            if (result.status === 200) {
-                let data = result.data.split("\n").map((line, i) => line.split(','))
-                yield put({
-                    type: hpMonitorActions.FETCH_HP_JOB_INFO_SUCCESS,
-                    jobData: data
-                })
-            } else {
-                yield put({
-                    type: hpMonitorActions.FETCH_HP_JOB_INFO_FAILURE,
-                })
-            }
-        } catch (err) {
-            yield put({
-                type: hpMonitorActions.FETCH_HP_JOB_INFO_FAILURE,
-            })
-        }
-=======
           type: hpMonitorActions.FETCH_HP_JOBS_SUCCESS,
           jobs: data,
         });
@@ -241,38 +168,40 @@
   }
 };
 
-const goFetchHPJobs = function*() {
-  try {
-    const result = yield call(axios.get, '/katib/fetch_hp_jobs/');
-    return result;
-  } catch (err) {
-    yield put({
-      type: hpMonitorActions.FETCH_HP_JOBS_FAILURE,
-    });
-  }
-};
-
-export const fetchHPJob = function*() {
-  while (true) {
-    const action = yield take(hpMonitorActions.FETCH_HP_JOB_REQUEST);
-    try {
-      const result = yield call(goFetchHPJob, action.name, action.namespace);
-      if (result.status === 200) {
-        yield put({
-          type: hpMonitorActions.FETCH_HP_JOB_SUCCESS,
+export const fetchExperiment = function*() {
+  while (true) {
+    const action = yield take(generalActions.FETCH_EXPERIMENT_REQUEST);
+    try {
+      const result = yield call(goFetchExperiment, action.name, action.namespace);
+      if (result.status === 200) {
+        yield put({
+          type: generalActions.FETCH_EXPERIMENT_SUCCESS,
           experiment: result.data,
         });
       } else {
         yield put({
-          type: hpMonitorActions.FETCH_HP_JOB_FAILURE,
-        });
-      }
-    } catch (err) {
-      yield put({
-        type: hpMonitorActions.FETCH_HP_JOB_FAILURE,
-      });
->>>>>>> b0520d82
-    }
+          type: generalActions.FETCH_EXPERIMENT_FAILURE,
+        });
+      }
+    } catch (err) {
+      yield put({
+        type: generalActions.FETCH_EXPERIMENT_FAILURE,
+      });
+    }
+  }
+};
+
+const goFetchExperiment = function*(name, namespace) {
+  try {
+    const result = yield call(
+      axios.get,
+      `/katib/fetch_experiment/?experimentName=${name}&namespace=${namespace}`,
+    );
+    return result;
+  } catch (err) {
+    yield put({
+      type: generalActions.FETCH_EXPERIMENT_FAILURE,
+    });
   }
 };
 
@@ -717,38 +646,27 @@
   }
 };
 
-const goFetchNamespaces = function*() {
-  try {
-    const result = yield call(axios.get, '/katib/fetch_namespaces');
-    return result;
-  } catch (err) {
-    yield put({
-      type: generalActions.FETCH_NAMESPACES_FAILURE,
-    });
-  }
-};
-
 export default function* rootSaga() {
-<<<<<<< HEAD
-    yield all([
-        fork(fetchTrialTemplates),
-        fork(fetchHPJobs),
-        fork(fetchNASJobs),
-        fork(addTemplate),
-        fork(editTemplate),
-        fork(deleteTemplate),
-        fork(submitYaml),
-        fork(deleteExperiment),
-        fork(submitHPJob),
-        fork(submitNASJob),
-        fork(fetchHPJobInfo),
-        fork(fetchExperiment),
-        fork(fetchHPJobTrialInfo),
-        fork(fetchNASJobInfo),
-        fork(fetchNamespaces)
-    ]);
-};
-=======
+  yield all([
+    fork(fetchTrialTemplates),
+    fork(fetchHPJobs),
+    fork(fetchNASJobs),
+    fork(addTemplate),
+    fork(editTemplate),
+    fork(deleteTemplate),
+    fork(submitYaml),
+    fork(deleteExperiment),
+    fork(submitHPJob),
+    fork(submitNASJob),
+    fork(fetchHPJobInfo),
+    fork(fetchExperiment),
+    fork(fetchHPJobTrialInfo),
+    fork(fetchNASJobInfo),
+    fork(fetchNamespaces),
+  ]);
+}
+
+export default function* rootSaga() {
   yield all([
     fork(fetchTrialTemplates),
     fork(fetchHPJobs),
@@ -766,5 +684,4 @@
     fork(fetchNASJobInfo),
     fork(fetchNamespaces),
   ]);
-}
->>>>>>> b0520d82
+}