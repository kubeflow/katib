--- conflicted
+++ resolved
@@ -11,42 +11,21 @@
 import LinearProgress from '@material-ui/core/LinearProgress';
 
 import { fetchNASJobInfo } from '../../../actions/nasMonitorActions';
-import { fetchExperiment } from "../../../actions/generalActions"
+import { fetchExperiment } from '../../../actions/generalActions';
 
 import NASJobStepInfo from './NASJobStepInfo';
-import ExperimentInfoDialog from '../../Common/ExperimentInfoDialog'
+import ExperimentInfoDialog from '../../Common/ExperimentInfoDialog';
 
 const module = 'nasMonitor';
 
 const styles = theme => ({
-<<<<<<< HEAD
-    root: {
-        width: '90%',
-        margin: '0 auto',
-        padding: 20,
-    },
-    loading: {
-        marginTop: 30,
-    },
-    heading: {
-        fontSize: theme.typography.pxToRem(15),
-        fontWeight: theme.typography.fontWeightRegular,
-    },
-    panel: {
-        width: '100%',
-    },
-    header: {
-        marginTop: 10,
-        textAlign: "center",
-        marginBottom: 15
-    }
-})
-
-=======
   root: {
     width: '90%',
     margin: '0 auto',
-    paddingTop: 20,
+    padding: 20,
+  },
+  loading: {
+    marginTop: 30,
   },
   heading: {
     fontSize: theme.typography.pxToRem(15),
@@ -56,84 +35,21 @@
     width: '100%',
   },
   header: {
-    marginTop: 30,
+    marginTop: 10,
     textAlign: 'center',
+    marginBottom: 15,
   },
 });
->>>>>>> b0520d82
 
 class NASJobInfo extends React.Component {
   componentDidMount() {
     this.props.fetchNASJobInfo(this.props.match.params.name, this.props.match.params.namespace);
   }
 
-<<<<<<< HEAD
-    componentDidMount() {
-        this.props.fetchNASJobInfo(
-            this.props.match.params.name, this.props.match.params.namespace);
-    }
+  fetchAndOpenDialogExperiment = (experimentName, experimentNamespace) => event => {
+    this.props.fetchExperiment(experimentName, experimentNamespace);
+  };
 
-    fetchAndOpenDialogExperiment = (experimentName, experimentNamespace) => (event) => {
-        this.props.fetchExperiment(experimentName, experimentNamespace)
-    }
-
-    render() {
-        const { classes } = this.props;
-        return (
-            <div className={classes.root}>
-                <Link to="/katib/nas_monitor">
-                    <Button variant={"contained"} color={"primary"}>
-                        Back
-                    </Button>
-                </Link>
-                {this.props.loading ?
-                    <LinearProgress color={"primary"} className={classes.loading} />
-                    :
-                    <div>
-                        <Typography className={classes.header} variant={"h5"}>
-                            Experiment Name: {this.props.match.params.name}
-                        </Typography>
-                        <Typography className={classes.header} variant={"h5"}>
-                            Experiment Namespace: {this.props.match.params.namespace}
-                        </Typography>
-                        <div className = {classes.header}>
-                            <Button
-                              variant={"contained"}
-                              color={"primary"}
-                              onClick={this.fetchAndOpenDialogExperiment(
-                                  this.props.match.params.name,
-                                  this.props.match.params.namespace)}
-                            >
-                                View Experiment
-                            </Button>
-                        </div>
-                        {this.props.steps.map((step, i) => {
-                            return (
-                                <ExpansionPanel key={i} className={classes.panel}>
-                                    <ExpansionPanelSummary expandIcon={<ExpandMoreIcon />}>
-                                        <Typography className={classes.heading}>{step.name}</Typography>
-                                    </ExpansionPanelSummary>
-                                    <ExpansionPanelDetails>
-                                        <NASJobStepInfo step={step} id={i + 1} />
-                                    </ExpansionPanelDetails>
-                                </ExpansionPanel>
-                            )
-                        })}
-                        <ExperimentInfoDialog/>
-                    </div>
-                }
-
-            </div>
-        )
-    }
-}
-
-const mapStateToProps = (state) => {
-    return {
-        steps: state[module].steps,
-        loading: state[module].loading,
-    }
-=======
   render() {
     const { classes } = this.props;
     return (
@@ -153,7 +69,18 @@
             <Typography className={classes.header} variant={'h5'}>
               Experiment Namespace: {this.props.match.params.namespace}
             </Typography>
-            <br />
+            <div className={classes.header}>
+              <Button
+                variant={'contained'}
+                color={'primary'}
+                onClick={this.fetchAndOpenDialogExperiment(
+                  this.props.match.params.name,
+                  this.props.match.params.namespace,
+                )}
+              >
+                View Experiment
+              </Button>
+            </div>
             {this.props.steps.map((step, i) => {
               return (
                 <ExpansionPanel key={i} className={classes.panel}>
@@ -166,12 +93,12 @@
                 </ExpansionPanel>
               );
             })}
+            <ExperimentInfoDialog />
           </div>
         )}
       </div>
     );
   }
->>>>>>> b0520d82
 }
 
 const mapStateToProps = state => {
@@ -181,4 +108,6 @@
   };
 };
 
-export default connect(mapStateToProps, { fetchNASJobInfo, fetchExperiment })(withStyles(styles)(NASJobInfo));+export default connect(mapStateToProps, { fetchNASJobInfo, fetchExperiment })(
+  withStyles(styles)(NASJobInfo),
+);