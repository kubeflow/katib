/*

Licensed under the Apache License, Version 2.0 (the "License");
you may not use this file except in compliance with the License.
You may obtain a copy of the License at

    http://www.apache.org/licenses/LICENSE-2.0

Unless required by applicable law or agreed to in writing, software
distributed under the License is distributed on an "AS IS" BASIS,
WITHOUT WARRANTIES OR CONDITIONS OF ANY KIND, either express or implied.
See the License for the specific language governing permissions and
limitations under the License.
*/

package util

import (
<<<<<<< HEAD

	//v1 "k8s.io/api/core/v1"

	experimentsv1alpha2 "github.com/kubeflow/katib/pkg/api/operators/apis/experiment/v1alpha2"
	katibapiv1alpha2 "github.com/kubeflow/katib/pkg/api/v1alpha2"
=======
	"database/sql"

	experimentsv1alpha2 "github.com/kubeflow/katib/pkg/api/operators/apis/experiment/v1alpha2"
	api_pb "github.com/kubeflow/katib/pkg/api/v1alpha2"
	trialapi "github.com/kubeflow/katib/pkg/api/v1alpha2"
>>>>>>> c93eb1fc
)

func CreateExperimentInDB(experiment *katibapiv1alpha2.Experiment) error {

	return nil
}

func UpdateExperimentStatusInDB(instance *experimentsv1alpha2.Experiment) error {

	return nil
}

<<<<<<< HEAD
func GetSuggestions(instance *experimentsv1alpha2.Experiment, addCount int) ([]*katibapiv1alpha2.Trial, error) {
=======
func GetExperimentFromDB(instance *experimentsv1alpha2.Experiment) (*api_pb.GetExperimentReply, error) {
	return nil, sql.ErrNoRows
}

func GetSuggestions(instance *experimentsv1alpha2.Experiment, addCount int) ([]*trialapi.Trial, error) {
>>>>>>> c93eb1fc

	return nil, nil
}

func GetExperimentConf(instance *experimentsv1alpha2.Experiment) *katibapiv1alpha2.Experiment {
	jobType := getJobType(instance)
	if jobType == jobTypeNAS {
		return populateNASExperiment(instance)
	}
	return populateHPExperiment(instance)
}

func getJobType(instance *experimentsv1alpha2.Experiment) string {
	if instance.Spec.NasConfig != nil {
		return jobTypeNAS
	}
	return jobTypeHP
}

func populateHPExperiment(instance *experimentsv1alpha2.Experiment) *katibapiv1alpha2.Experiment {
	experiment := &katibapiv1alpha2.Experiment{
		ExperimentSpec: &katibapiv1alpha2.ExperimentSpec{
			Objective: &katibapiv1alpha2.ObjectiveSpec{
				AdditionalMetricsNames: []string{},
			},
			Algorithm: &katibapiv1alpha2.AlgorithmSpec{
				AlgorithmSetting: []*katibapiv1alpha2.AlgorithmSetting{},
			},
		},
	}

	populateCommonExperimentFields(instance, experiment)

	for _, p := range instance.Spec.Parameters {
		parameter := &katibapiv1alpha2.ParameterSpec{
			FeasibleSpace: &katibapiv1alpha2.FeasibleSpace{},
		}
		parameter.Name = p.Name
		parameter.FeasibleSpace.Min = p.FeasibleSpace.Min
		parameter.FeasibleSpace.Max = p.FeasibleSpace.Max
		parameter.FeasibleSpace.List = p.FeasibleSpace.List
		parameter.FeasibleSpace.Step = p.FeasibleSpace.Step

		switch p.ParameterType {
		case experimentsv1alpha2.ParameterTypeCategorical:
			parameter.ParameterType = katibapiv1alpha2.ParameterType_CATEGORICAL
		case experimentsv1alpha2.ParameterTypeDiscrete:
			parameter.ParameterType = katibapiv1alpha2.ParameterType_DISCRETE
		case experimentsv1alpha2.ParameterTypeDouble:
			parameter.ParameterType = katibapiv1alpha2.ParameterType_DOUBLE
		case experimentsv1alpha2.ParameterTypeInt:
			parameter.ParameterType = katibapiv1alpha2.ParameterType_INT
		case experimentsv1alpha2.ParameterTypeUnknown:
			parameter.ParameterType = katibapiv1alpha2.ParameterType_UNKNOWN_TYPE
		}
		experiment.ExperimentSpec.ParameterSpecs.Parameters = append(experiment.ExperimentSpec.ParameterSpecs.Parameters, parameter)
	}

	return experiment
}

func populateNASExperiment(instance *experimentsv1alpha2.Experiment) *katibapiv1alpha2.Experiment {
	experiment := &katibapiv1alpha2.Experiment{
		ExperimentSpec: &katibapiv1alpha2.ExperimentSpec{
			Objective: &katibapiv1alpha2.ObjectiveSpec{
				AdditionalMetricsNames: []string{},
			},
			Algorithm: &katibapiv1alpha2.AlgorithmSpec{
				AlgorithmSetting: []*katibapiv1alpha2.AlgorithmSetting{},
			},
		},
	}
	populateCommonExperimentFields(instance, experiment)

	nasConfig := &katibapiv1alpha2.NasConfig{
		GraphConfig: &katibapiv1alpha2.GraphConfig{},
		Operations: &katibapiv1alpha2.NasConfig_Operations{
			Operation: []*katibapiv1alpha2.Operation{},
		},
	}

	nasConfig.GraphConfig.NumLayers = *instance.Spec.NasConfig.GraphConfig.NumLayers

	for _, i := range instance.Spec.NasConfig.GraphConfig.InputSizes {
		nasConfig.GraphConfig.InputSizes = append(nasConfig.GraphConfig.InputSizes, i)
	}

	for _, o := range instance.Spec.NasConfig.GraphConfig.OutputSizes {
		nasConfig.GraphConfig.OutputSizes = append(nasConfig.GraphConfig.OutputSizes, o)
	}

	for _, op := range instance.Spec.NasConfig.Operations {
		operation := &katibapiv1alpha2.Operation{
			ParameterSpecs: &katibapiv1alpha2.Operation_ParameterSpecs{
				Parameters: []*katibapiv1alpha2.ParameterSpec{},
			},
		}

		operation.OperationType = op.OperationType
		for _, p := range op.Parameters {
			parameter := &katibapiv1alpha2.ParameterSpec{
				FeasibleSpace: &katibapiv1alpha2.FeasibleSpace{},
			}
			parameter.Name = p.Name
			parameter.FeasibleSpace.Min = p.FeasibleSpace.Min
			parameter.FeasibleSpace.Max = p.FeasibleSpace.Max
			parameter.FeasibleSpace.List = p.FeasibleSpace.List
			parameter.FeasibleSpace.Step = p.FeasibleSpace.Step

			switch p.ParameterType {
			case experimentsv1alpha2.ParameterTypeCategorical:
				parameter.ParameterType = katibapiv1alpha2.ParameterType_CATEGORICAL
			case experimentsv1alpha2.ParameterTypeDiscrete:
				parameter.ParameterType = katibapiv1alpha2.ParameterType_DISCRETE
			case experimentsv1alpha2.ParameterTypeDouble:
				parameter.ParameterType = katibapiv1alpha2.ParameterType_DOUBLE
			case experimentsv1alpha2.ParameterTypeInt:
				parameter.ParameterType = katibapiv1alpha2.ParameterType_INT
			case experimentsv1alpha2.ParameterTypeUnknown:
				parameter.ParameterType = katibapiv1alpha2.ParameterType_UNKNOWN_TYPE
			}
			operation.ParameterSpecs.Parameters = append(operation.ParameterSpecs.Parameters, parameter)
		}
		nasConfig.Operations.Operation = append(nasConfig.Operations.Operation, operation)
	}

	experiment.ExperimentSpec.NasConfig = nasConfig
	return experiment
}

func populateCommonExperimentFields(instance *experimentsv1alpha2.Experiment, experiment *katibapiv1alpha2.Experiment) {
	experiment.Name = instance.ObjectMeta.Name

	//Populate Objective
	switch instance.Spec.Objective.Type {
	case experimentsv1alpha2.ObjectiveTypeMaximize:
		experiment.ExperimentSpec.Objective.Type = katibapiv1alpha2.ObjectiveType_MAXIMIZE
	case experimentsv1alpha2.ObjectiveTypeMinimize:
		experiment.ExperimentSpec.Objective.Type = katibapiv1alpha2.ObjectiveType_MINIMIZE
	default:
		experiment.ExperimentSpec.Objective.Type = katibapiv1alpha2.ObjectiveType_UNKNOWN

	}
	experiment.ExperimentSpec.Objective.Goal = float32(*instance.Spec.Objective.Goal)
	experiment.ExperimentSpec.Objective.ObjectiveMetricName = instance.Spec.Objective.ObjectiveMetricName
	for _, m := range instance.Spec.Objective.AdditionalMetricsNames {
		experiment.ExperimentSpec.Objective.AdditionalMetricsNames = append(experiment.ExperimentSpec.Objective.AdditionalMetricsNames, m)
	}

	//Populate Algorithm Spec
	experiment.ExperimentSpec.Algorithm.AlgorithmName = instance.Spec.Algorithm.AlgorithmName

	for _, as := range instance.Spec.Algorithm.AlgorithmSettings {
		experiment.ExperimentSpec.Algorithm.AlgorithmSetting = append(
			experiment.ExperimentSpec.Algorithm.AlgorithmSetting,
			&katibapiv1alpha2.AlgorithmSetting{
				Name:  as.Name,
				Value: as.Value,
			})
	}

}<|MERGE_RESOLUTION|>--- conflicted
+++ resolved
@@ -16,22 +16,13 @@
 package util
 
 import (
-<<<<<<< HEAD
-
-	//v1 "k8s.io/api/core/v1"
-
-	experimentsv1alpha2 "github.com/kubeflow/katib/pkg/api/operators/apis/experiment/v1alpha2"
-	katibapiv1alpha2 "github.com/kubeflow/katib/pkg/api/v1alpha2"
-=======
 	"database/sql"
 
 	experimentsv1alpha2 "github.com/kubeflow/katib/pkg/api/operators/apis/experiment/v1alpha2"
 	api_pb "github.com/kubeflow/katib/pkg/api/v1alpha2"
-	trialapi "github.com/kubeflow/katib/pkg/api/v1alpha2"
->>>>>>> c93eb1fc
 )
 
-func CreateExperimentInDB(experiment *katibapiv1alpha2.Experiment) error {
+func CreateExperimentInDB(experiment *api_pb.Experiment) error {
 
 	return nil
 }
@@ -41,156 +32,37 @@
 	return nil
 }
 
-<<<<<<< HEAD
-func GetSuggestions(instance *experimentsv1alpha2.Experiment, addCount int) ([]*katibapiv1alpha2.Trial, error) {
-=======
 func GetExperimentFromDB(instance *experimentsv1alpha2.Experiment) (*api_pb.GetExperimentReply, error) {
 	return nil, sql.ErrNoRows
 }
 
-func GetSuggestions(instance *experimentsv1alpha2.Experiment, addCount int) ([]*trialapi.Trial, error) {
->>>>>>> c93eb1fc
+func GetSuggestions(instance *experimentsv1alpha2.Experiment, addCount int) ([]*api_pb.Trial, error) {
 
 	return nil, nil
 }
 
-func GetExperimentConf(instance *experimentsv1alpha2.Experiment) *katibapiv1alpha2.Experiment {
-	jobType := getJobType(instance)
-	if jobType == jobTypeNAS {
-		return populateNASExperiment(instance)
-	}
-	return populateHPExperiment(instance)
-}
-
-func getJobType(instance *experimentsv1alpha2.Experiment) string {
-	if instance.Spec.NasConfig != nil {
-		return jobTypeNAS
-	}
-	return jobTypeHP
-}
-
-func populateHPExperiment(instance *experimentsv1alpha2.Experiment) *katibapiv1alpha2.Experiment {
-	experiment := &katibapiv1alpha2.Experiment{
-		ExperimentSpec: &katibapiv1alpha2.ExperimentSpec{
-			Objective: &katibapiv1alpha2.ObjectiveSpec{
+func GetExperimentConf(instance *experimentsv1alpha2.Experiment) *api_pb.Experiment {
+	experiment := &api_pb.Experiment{
+		ExperimentSpec: &api_pb.ExperimentSpec{
+			Objective: &api_pb.ObjectiveSpec{
 				AdditionalMetricsNames: []string{},
 			},
-			Algorithm: &katibapiv1alpha2.AlgorithmSpec{
-				AlgorithmSetting: []*katibapiv1alpha2.AlgorithmSetting{},
+			Algorithm: &api_pb.AlgorithmSpec{
+				AlgorithmSetting: []*api_pb.AlgorithmSetting{},
 			},
 		},
 	}
 
-	populateCommonExperimentFields(instance, experiment)
-
-	for _, p := range instance.Spec.Parameters {
-		parameter := &katibapiv1alpha2.ParameterSpec{
-			FeasibleSpace: &katibapiv1alpha2.FeasibleSpace{},
-		}
-		parameter.Name = p.Name
-		parameter.FeasibleSpace.Min = p.FeasibleSpace.Min
-		parameter.FeasibleSpace.Max = p.FeasibleSpace.Max
-		parameter.FeasibleSpace.List = p.FeasibleSpace.List
-		parameter.FeasibleSpace.Step = p.FeasibleSpace.Step
-
-		switch p.ParameterType {
-		case experimentsv1alpha2.ParameterTypeCategorical:
-			parameter.ParameterType = katibapiv1alpha2.ParameterType_CATEGORICAL
-		case experimentsv1alpha2.ParameterTypeDiscrete:
-			parameter.ParameterType = katibapiv1alpha2.ParameterType_DISCRETE
-		case experimentsv1alpha2.ParameterTypeDouble:
-			parameter.ParameterType = katibapiv1alpha2.ParameterType_DOUBLE
-		case experimentsv1alpha2.ParameterTypeInt:
-			parameter.ParameterType = katibapiv1alpha2.ParameterType_INT
-		case experimentsv1alpha2.ParameterTypeUnknown:
-			parameter.ParameterType = katibapiv1alpha2.ParameterType_UNKNOWN_TYPE
-		}
-		experiment.ExperimentSpec.ParameterSpecs.Parameters = append(experiment.ExperimentSpec.ParameterSpecs.Parameters, parameter)
-	}
-
-	return experiment
-}
-
-func populateNASExperiment(instance *experimentsv1alpha2.Experiment) *katibapiv1alpha2.Experiment {
-	experiment := &katibapiv1alpha2.Experiment{
-		ExperimentSpec: &katibapiv1alpha2.ExperimentSpec{
-			Objective: &katibapiv1alpha2.ObjectiveSpec{
-				AdditionalMetricsNames: []string{},
-			},
-			Algorithm: &katibapiv1alpha2.AlgorithmSpec{
-				AlgorithmSetting: []*katibapiv1alpha2.AlgorithmSetting{},
-			},
-		},
-	}
-	populateCommonExperimentFields(instance, experiment)
-
-	nasConfig := &katibapiv1alpha2.NasConfig{
-		GraphConfig: &katibapiv1alpha2.GraphConfig{},
-		Operations: &katibapiv1alpha2.NasConfig_Operations{
-			Operation: []*katibapiv1alpha2.Operation{},
-		},
-	}
-
-	nasConfig.GraphConfig.NumLayers = *instance.Spec.NasConfig.GraphConfig.NumLayers
-
-	for _, i := range instance.Spec.NasConfig.GraphConfig.InputSizes {
-		nasConfig.GraphConfig.InputSizes = append(nasConfig.GraphConfig.InputSizes, i)
-	}
-
-	for _, o := range instance.Spec.NasConfig.GraphConfig.OutputSizes {
-		nasConfig.GraphConfig.OutputSizes = append(nasConfig.GraphConfig.OutputSizes, o)
-	}
-
-	for _, op := range instance.Spec.NasConfig.Operations {
-		operation := &katibapiv1alpha2.Operation{
-			ParameterSpecs: &katibapiv1alpha2.Operation_ParameterSpecs{
-				Parameters: []*katibapiv1alpha2.ParameterSpec{},
-			},
-		}
-
-		operation.OperationType = op.OperationType
-		for _, p := range op.Parameters {
-			parameter := &katibapiv1alpha2.ParameterSpec{
-				FeasibleSpace: &katibapiv1alpha2.FeasibleSpace{},
-			}
-			parameter.Name = p.Name
-			parameter.FeasibleSpace.Min = p.FeasibleSpace.Min
-			parameter.FeasibleSpace.Max = p.FeasibleSpace.Max
-			parameter.FeasibleSpace.List = p.FeasibleSpace.List
-			parameter.FeasibleSpace.Step = p.FeasibleSpace.Step
-
-			switch p.ParameterType {
-			case experimentsv1alpha2.ParameterTypeCategorical:
-				parameter.ParameterType = katibapiv1alpha2.ParameterType_CATEGORICAL
-			case experimentsv1alpha2.ParameterTypeDiscrete:
-				parameter.ParameterType = katibapiv1alpha2.ParameterType_DISCRETE
-			case experimentsv1alpha2.ParameterTypeDouble:
-				parameter.ParameterType = katibapiv1alpha2.ParameterType_DOUBLE
-			case experimentsv1alpha2.ParameterTypeInt:
-				parameter.ParameterType = katibapiv1alpha2.ParameterType_INT
-			case experimentsv1alpha2.ParameterTypeUnknown:
-				parameter.ParameterType = katibapiv1alpha2.ParameterType_UNKNOWN_TYPE
-			}
-			operation.ParameterSpecs.Parameters = append(operation.ParameterSpecs.Parameters, parameter)
-		}
-		nasConfig.Operations.Operation = append(nasConfig.Operations.Operation, operation)
-	}
-
-	experiment.ExperimentSpec.NasConfig = nasConfig
-	return experiment
-}
-
-func populateCommonExperimentFields(instance *experimentsv1alpha2.Experiment, experiment *katibapiv1alpha2.Experiment) {
 	experiment.Name = instance.ObjectMeta.Name
 
 	//Populate Objective
 	switch instance.Spec.Objective.Type {
 	case experimentsv1alpha2.ObjectiveTypeMaximize:
-		experiment.ExperimentSpec.Objective.Type = katibapiv1alpha2.ObjectiveType_MAXIMIZE
+		experiment.ExperimentSpec.Objective.Type = api_pb.ObjectiveType_MAXIMIZE
 	case experimentsv1alpha2.ObjectiveTypeMinimize:
-		experiment.ExperimentSpec.Objective.Type = katibapiv1alpha2.ObjectiveType_MINIMIZE
+		experiment.ExperimentSpec.Objective.Type = api_pb.ObjectiveType_MINIMIZE
 	default:
-		experiment.ExperimentSpec.Objective.Type = katibapiv1alpha2.ObjectiveType_UNKNOWN
+		experiment.ExperimentSpec.Objective.Type = api_pb.ObjectiveType_UNKNOWN
 
 	}
 	experiment.ExperimentSpec.Objective.Goal = float32(*instance.Spec.Objective.Goal)
@@ -205,10 +77,101 @@
 	for _, as := range instance.Spec.Algorithm.AlgorithmSettings {
 		experiment.ExperimentSpec.Algorithm.AlgorithmSetting = append(
 			experiment.ExperimentSpec.Algorithm.AlgorithmSetting,
-			&katibapiv1alpha2.AlgorithmSetting{
+			&api_pb.AlgorithmSetting{
 				Name:  as.Name,
 				Value: as.Value,
 			})
 	}
 
+	//Populate HP Experiment
+	if instance.Spec.Parameters != nil {
+
+		for _, p := range instance.Spec.Parameters {
+			parameter := &api_pb.ParameterSpec{
+				FeasibleSpace: &api_pb.FeasibleSpace{},
+			}
+			parameter.Name = p.Name
+			parameter.FeasibleSpace.Min = p.FeasibleSpace.Min
+			parameter.FeasibleSpace.Max = p.FeasibleSpace.Max
+			parameter.FeasibleSpace.List = p.FeasibleSpace.List
+			parameter.FeasibleSpace.Step = p.FeasibleSpace.Step
+
+			switch p.ParameterType {
+			case experimentsv1alpha2.ParameterTypeCategorical:
+				parameter.ParameterType = api_pb.ParameterType_CATEGORICAL
+			case experimentsv1alpha2.ParameterTypeDiscrete:
+				parameter.ParameterType = api_pb.ParameterType_DISCRETE
+			case experimentsv1alpha2.ParameterTypeDouble:
+				parameter.ParameterType = api_pb.ParameterType_DOUBLE
+			case experimentsv1alpha2.ParameterTypeInt:
+				parameter.ParameterType = api_pb.ParameterType_INT
+			case experimentsv1alpha2.ParameterTypeUnknown:
+				parameter.ParameterType = api_pb.ParameterType_UNKNOWN_TYPE
+			}
+			experiment.ExperimentSpec.ParameterSpecs.Parameters = append(experiment.ExperimentSpec.ParameterSpecs.Parameters, parameter)
+		}
+
+	}
+
+	//Populate NAS Experiment
+	if instance.Spec.NasConfig != nil {
+
+		nasConfig := &api_pb.NasConfig{
+			GraphConfig: &api_pb.GraphConfig{},
+			Operations: &api_pb.NasConfig_Operations{
+				Operation: []*api_pb.Operation{},
+			},
+		}
+
+		nasConfig.GraphConfig.NumLayers = *instance.Spec.NasConfig.GraphConfig.NumLayers
+
+		for _, i := range instance.Spec.NasConfig.GraphConfig.InputSizes {
+			nasConfig.GraphConfig.InputSizes = append(nasConfig.GraphConfig.InputSizes, i)
+		}
+
+		for _, o := range instance.Spec.NasConfig.GraphConfig.OutputSizes {
+			nasConfig.GraphConfig.OutputSizes = append(nasConfig.GraphConfig.OutputSizes, o)
+		}
+
+		for _, op := range instance.Spec.NasConfig.Operations {
+			operation := &api_pb.Operation{
+				ParameterSpecs: &api_pb.Operation_ParameterSpecs{
+					Parameters: []*api_pb.ParameterSpec{},
+				},
+			}
+
+			operation.OperationType = op.OperationType
+
+			for _, p := range op.Parameters {
+				parameter := &api_pb.ParameterSpec{
+					FeasibleSpace: &api_pb.FeasibleSpace{},
+				}
+				parameter.Name = p.Name
+				parameter.FeasibleSpace.Min = p.FeasibleSpace.Min
+				parameter.FeasibleSpace.Max = p.FeasibleSpace.Max
+				parameter.FeasibleSpace.List = p.FeasibleSpace.List
+				parameter.FeasibleSpace.Step = p.FeasibleSpace.Step
+
+				switch p.ParameterType {
+				case experimentsv1alpha2.ParameterTypeCategorical:
+					parameter.ParameterType = api_pb.ParameterType_CATEGORICAL
+				case experimentsv1alpha2.ParameterTypeDiscrete:
+					parameter.ParameterType = api_pb.ParameterType_DISCRETE
+				case experimentsv1alpha2.ParameterTypeDouble:
+					parameter.ParameterType = api_pb.ParameterType_DOUBLE
+				case experimentsv1alpha2.ParameterTypeInt:
+					parameter.ParameterType = api_pb.ParameterType_INT
+				case experimentsv1alpha2.ParameterTypeUnknown:
+					parameter.ParameterType = api_pb.ParameterType_UNKNOWN_TYPE
+				}
+				operation.ParameterSpecs.Parameters = append(operation.ParameterSpecs.Parameters, parameter)
+			}
+			nasConfig.Operations.Operation = append(nasConfig.Operations.Operation, operation)
+		}
+
+		experiment.ExperimentSpec.NasConfig = nasConfig
+	}
+
+	return experiment
+
 }