--- conflicted
+++ resolved
@@ -28,10 +28,10 @@
 	return supportedJobList
 }
 
-<<<<<<< HEAD
 func ConvertTime2RFC3339(t *metav1.Time) string {
 	return t.UTC().Format(time.RFC3339)
-=======
+}
+
 func GetJobLabelMap(jobKind string, trialName string) map[string]string {
 	labelMap := make(map[string]string)
 
@@ -46,5 +46,4 @@
 	}
 
 	return labelMap
->>>>>>> eb7235e5
 }