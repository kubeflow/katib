--- conflicted
+++ resolved
@@ -128,9 +128,6 @@
 	return dbifClient.UpdateExperimentStatus(ctx, request)
 }
 
-<<<<<<< HEAD
-func RegisterTrial(request *dbif_pb.RegisterTrialRequest) (*dbif_pb.RegisterTrialReply, error) {
-=======
 func UpdateAlgorithmExtraSettings(request *api_pb.UpdateAlgorithmExtraSettingsRequest) (*api_pb.UpdateAlgorithmExtraSettingsReply, error) {
 	ctx := context.Background()
 	kcc, err := getKatibManagerClientAndConn()
@@ -143,7 +140,6 @@
 }
 
 func RegisterTrial(request *api_pb.RegisterTrialRequest) (*api_pb.RegisterTrialReply, error) {
->>>>>>> a30e8e14
 	ctx := context.Background()
 	dbif, err := getDBIFClientAndConn()
 	if err != nil {
@@ -176,9 +172,6 @@
 	return kc.GetSuggestions(ctx, request)
 }
 
-<<<<<<< HEAD
-func GetObservationLog(request *dbif_pb.GetObservationLogRequest) (*dbif_pb.GetObservationLogReply, error) {
-=======
 func PreCheckRegisterExperiment(request *api_pb.RegisterExperimentRequest) (*api_pb.PreCheckRegisterExperimentReply, error) {
 	ctx := context.Background()
 	kcc, err := getKatibManagerClientAndConn()
@@ -191,20 +184,14 @@
 }
 
 func GetObservationLog(request *api_pb.GetObservationLogRequest) (*api_pb.GetObservationLogReply, error) {
->>>>>>> a30e8e14
-	ctx := context.Background()
-	dbif, err := getDBIFClientAndConn()
-	if err != nil {
-		return nil, err
-	}
-<<<<<<< HEAD
+	ctx := context.Background()
+	dbif, err := getDBIFClientAndConn()
+	if err != nil {
+		return nil, err
+	}
 	defer closeDBIFConnection(dbif)
 	dbifClient := dbif.DBIFClient
 	return dbifClient.GetObservationLog(ctx, request)
-=======
-	defer closeKatibManagerConnection(kcc)
-	kc := kcc.KatibManagerClient
-	return kc.GetObservationLog(ctx, request)
 }
 
 func ValidateAlgorithmSettings(request *api_pb.ValidateAlgorithmSettingsRequest) (*api_pb.ValidateAlgorithmSettingsReply, error) {
@@ -216,5 +203,4 @@
 	defer closeKatibManagerConnection(kcc)
 	kc := kcc.KatibManagerClient
 	return kc.ValidateAlgorithmSettings(ctx, request)
->>>>>>> a30e8e14
 }