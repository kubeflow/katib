/*

Licensed under the Apache License, Version 2.0 (the "License");
you may not use this file except in compliance with the License.
You may obtain a copy of the License at

    http://www.apache.org/licenses/LICENSE-2.0

Unless required by applicable law or agreed to in writing, software
distributed under the License is distributed on an "AS IS" BASIS,
WITHOUT WARRANTIES OR CONDITIONS OF ANY KIND, either express or implied.
See the License for the specific language governing permissions and
limitations under the License.
*/

package v1alpha2

import (
	"context"
	"os"

	experimentsv1alpha2 "github.com/kubeflow/katib/pkg/api/operators/apis/experiment/v1alpha2"
	api_pb "github.com/kubeflow/katib/pkg/api/v1alpha2"
	"google.golang.org/grpc"
)

const (
	KatibManagerServiceIPEnvName        = "KATIB_MANAGER_PORT_6789_TCP_ADDR"
	KatibManagerServicePortEnvName      = "KATIB_MANAGER_PORT_6789_TCP_PORT"
	KatibManagerServiceNamespaceEnvName = "KATIB_MANAGER_NAMESPACE"
	KatibManagerService                 = "katib-manager"
	KatibManagerPort                    = "6789"
	ManagerAddr                         = KatibManagerService + ":" + KatibManagerPort
)

type katibManagerClientAndConn struct {
	Conn               *grpc.ClientConn
	KatibManagerClient api_pb.ManagerClient
}

func GetManagerAddr() string {
	ns := os.Getenv(experimentsv1alpha2.DefaultKatibNamespaceEnvName)
	if len(ns) == 0 {
		addr := os.Getenv(KatibManagerServiceIPEnvName)
		port := os.Getenv(KatibManagerServicePortEnvName)
		if len(addr) > 0 && len(port) > 0 {
			return addr + ":" + port
		} else {
			return ManagerAddr
		}
	} else {
		return KatibManagerService + "." + ns + ":" + KatibManagerPort
	}
}

func getKatibManagerClientAndConn() (*katibManagerClientAndConn, error) {
	addr := GetManagerAddr()
	conn, err := grpc.Dial(addr, grpc.WithInsecure())
	if err != nil {
		return nil, err
	}
	kcc := &katibManagerClientAndConn{
		Conn:               conn,
		KatibManagerClient: api_pb.NewManagerClient(conn),
	}
	return kcc, nil
}

func closeKatibManagerConnection(kcc *katibManagerClientAndConn) {
	kcc.Conn.Close()
}

func RegisterExperiment(request *api_pb.RegisterExperimentRequest) (*api_pb.RegisterExperimentReply, error) {
	ctx := context.Background()
	kcc, err := getKatibManagerClientAndConn()
	if err != nil {
		return nil, err
	}
	defer closeKatibManagerConnection(kcc)
	kc := kcc.KatibManagerClient
	return kc.RegisterExperiment(ctx, request)
}

func DeleteExperiment(request *api_pb.DeleteExperimentRequest) (*api_pb.DeleteExperimentReply, error) {
	ctx := context.Background()
	kcc, err := getKatibManagerClientAndConn()
	if err != nil {
		return nil, err
	}
	defer closeKatibManagerConnection(kcc)
	kc := kcc.KatibManagerClient
	return kc.DeleteExperiment(ctx, request)
}

<<<<<<< HEAD
func RegisterTrial(request *api_pb.RegisterTrialRequest) (*api_pb.RegisterTrialReply, error) {
=======
func UpdateExperimentStatus(request *api_pb.UpdateExperimentStatusRequest) (*api_pb.UpdateExperimentStatusReply, error) {
>>>>>>> cb6113ea
	ctx := context.Background()
	kcc, err := getKatibManagerClientAndConn()
	if err != nil {
		return nil, err
	}
<<<<<<< HEAD
	defer closeKatibManagerConnection(kcc)
	kc := kcc.KatibManagerClient
	return kc.RegisterTrial(ctx, request)
=======
	defer kcc.Conn.Close()
	kc := kcc.KatibManagerClient
	return kc.UpdateExperimentStatus(ctx, request)
>>>>>>> cb6113ea
}<|MERGE_RESOLUTION|>--- conflicted
+++ resolved
@@ -92,23 +92,24 @@
 	return kc.DeleteExperiment(ctx, request)
 }
 
-<<<<<<< HEAD
-func RegisterTrial(request *api_pb.RegisterTrialRequest) (*api_pb.RegisterTrialReply, error) {
-=======
 func UpdateExperimentStatus(request *api_pb.UpdateExperimentStatusRequest) (*api_pb.UpdateExperimentStatusReply, error) {
->>>>>>> cb6113ea
 	ctx := context.Background()
 	kcc, err := getKatibManagerClientAndConn()
 	if err != nil {
 		return nil, err
 	}
-<<<<<<< HEAD
+	defer closeKatibManagerConnection(kcc)
+	kc := kcc.KatibManagerClient
+	return kc.UpdateExperimentStatus(ctx, request)
+}
+
+func RegisterTrial(request *api_pb.RegisterTrialRequest) (*api_pb.RegisterTrialReply, error) {
+	ctx := context.Background()
+	kcc, err := getKatibManagerClientAndConn()
+	if err != nil {
+		return nil, err
+	}
 	defer closeKatibManagerConnection(kcc)
 	kc := kcc.KatibManagerClient
 	return kc.RegisterTrial(ctx, request)
-=======
-	defer kcc.Conn.Close()
-	kc := kcc.KatibManagerClient
-	return kc.UpdateExperimentStatus(ctx, request)
->>>>>>> cb6113ea
 }