syntax = "proto3";

package api;

import "google/api/annotations.proto";

/* For each RPC service, we define mapping to HTTP REST API method.
 * The mapping includes the URL path, query parameters and request body.
 * https://cloud.google.com/service-infrastructure/docs/service-management/reference/rpc/google.api#http */
service Manager {
<<<<<<< HEAD
    rpc CreateStudy(CreateStudyRequest) returns (CreateStudyReply){
        option (google.api.http) = {
            post: "/api/Manager/CreateStudy"
            body: "study_config"
        };
    };
    rpc GetStudy(GetStudyRequest) returns (GetStudyReply){
        option (google.api.http) = {
            get: "/api/Manager/GetStudy/{study_id}"
        };
    };
    rpc GetStudyList(GetStudyListRequest) returns (GetStudyListReply){
        option (google.api.http) = {
            get: "/api/Manager/GetStudyList"
        };
    };
    rpc CreateTrial(CreateTrialRequest) returns (CreateTrialReply){
        option (google.api.http) = {
            post: "/api/Manager/CreateTrial"
            body: "trial"
        };
    };
    rpc GetTrials(GetTrialsRequest) returns (GetTrialsReply){
        option (google.api.http) = {
            get: "/api/Manager/GetTrials/{study_id}"
        };
    };
    rpc RegisterWorker(RegisterWorkerRequest) returns (RegisterWorkerReply){
        option (google.api.http) = {
            post: "/api/Manager/RegisterWorker"
            body: "worker"
        };
    };
    rpc GetWorkers(GetWorkersRequest) returns (GetWorkersReply){
        option (google.api.http) = {
            get: "/api/Manager/GetWorkers"
        };
    };
    rpc UpdateWorkerState(UpdateWorkerStateRequest) returns (UpdateWorkerStateReply){
        option (google.api.http) = {
            put: "/api/Manager/UpdateWorkerState",
            body: "*"
        };
    };
    rpc GetSuggestions(GetSuggestionsRequest) returns (GetSuggestionsReply){
        option (google.api.http) = {
            post: "/api/Manager/GetSuggestions"
            body: "*"
        };
    };
    rpc GetShouldStopWorkers(GetShouldStopWorkersRequest) returns (GetShouldStopWorkersReply){
        option (google.api.http) = {
            post: "/api/Manager/GetTrials/GetShouldStopWorkers"
            body: "*"
        };
    };
    rpc GetMetrics(GetMetricsRequest) returns (GetMetricsReply){
        option (google.api.http) = {
            post: "/api/Manager/GetMetrics"
            body: "*"
        };
    };
    rpc SetSuggestionParameters(SetSuggestionParametersRequest) returns (SetSuggestionParametersReply){
        option (google.api.http) = {
            post: "/api/Manager/SetSuggestionParameters"
            body: "*"
        };
    };
    rpc GetSuggestionParameters(GetSuggestionParametersRequest) returns (GetSuggestionParametersReply){
        option (google.api.http) = {
            get: "/api/Manager/GetSuggestionParameters/{param_id}"
        };
    };
    rpc GetSuggestionParameterList(GetSuggestionParameterListRequest) returns (GetSuggestionParameterListReply){
        option (google.api.http) = {
            get: "/api/Manager/GetSuggestionParameterList/{study_id}"
        };
    };
    rpc SetEarlyStoppingParameters(SetEarlyStoppingParametersRequest) returns (SetEarlyStoppingParametersReply){
        option (google.api.http) = {
            post: "/api/Manager/SetEarlyStoppingParameters"
            body: "*"
        };
    };
    rpc GetEarlyStoppingParameters(GetEarlyStoppingParametersRequest) returns (GetEarlyStoppingParametersReply){
        option (google.api.http) = {
            get: "/api/Manager/GetEarlyStoppingParameters/{param_id}"
        };
    };
    rpc GetEarlyStoppingParameterList(GetEarlyStoppingParameterListRequest) returns (GetEarlyStoppingParameterListReply){
        option (google.api.http) = {
            get: "/api/Manager/GetEarlyStoppingParameterList/{study_id}"
        };
    };
    rpc SaveStudy(SaveStudyRequest) returns(SaveStudyReply){
        option (google.api.http) = {
            post: "/api/Manager/SaveStudy"
            body: "*"
        };
    };
    rpc SaveModel(SaveModelRequest) returns(SaveModelReply){
        option (google.api.http) = {
            post: "/api/Manager/SaveModel"
            body: "*"
        };
    };
    rpc ReportMetricsLogs(ReportMetricsLogsRequest) returns (ReportMetricsLogsReply){
        option (google.api.http) = {
            post: "/api/Manager/ReportMetricsLogs"
            body: "*"
        };
    };
    rpc GetSavedStudies(GetSavedStudiesRequest) returns(GetSavedStudiesReply){
        option (google.api.http) = {
            get: "/api/Manager/GetSavedStudies"
        };
    };
    rpc GetSavedModels(GetSavedModelsRequest) returns(GetSavedModelsReply){
        option (google.api.http) = {
            get: "/api/Manager/GetSavedModels"
        };
    };
=======
    rpc CreateStudy(CreateStudyRequest) returns (CreateStudyReply);
    rpc GetStudy(GetStudyRequest) returns (GetStudyReply);
    rpc GetStudyList(GetStudyListRequest) returns (GetStudyListReply);
    rpc CreateTrial(CreateTrialRequest) returns (CreateTrialReply);
    rpc GetTrials(GetTrialsRequest) returns (GetTrialsReply);
    rpc RegisterWorker(RegisterWorkerRequest) returns (RegisterWorkerReply);
    rpc GetWorkers(GetWorkersRequest) returns (GetWorkersReply);
    rpc UpdateWorkerState(UpdateWorkerStateRequest) returns (UpdateWorkerStateReply);
    rpc GetSuggestions(GetSuggestionsRequest) returns (GetSuggestionsReply);
    rpc GetShouldStopWorkers(GetShouldStopWorkersRequest) returns (GetShouldStopWorkersReply);
    rpc GetMetrics(GetMetricsRequest) returns (GetMetricsReply);
    rpc SetSuggestionParameters(SetSuggestionParametersRequest) returns (SetSuggestionParametersReply);
    rpc GetSuggestionParameters(GetSuggestionParametersRequest) returns (GetSuggestionParametersReply);
    rpc GetSuggestionParameterList(GetSuggestionParameterListRequest) returns (GetSuggestionParameterListReply);
    rpc SetEarlyStoppingParameters(SetEarlyStoppingParametersRequest) returns (SetEarlyStoppingParametersReply);
    rpc GetEarlyStoppingParameters(GetEarlyStoppingParametersRequest) returns (GetEarlyStoppingParametersReply);
    rpc GetEarlyStoppingParameterList(GetEarlyStoppingParameterListRequest) returns (GetEarlyStoppingParameterListReply);
    rpc SaveStudy(SaveStudyRequest) returns(SaveStudyReply);
    rpc SaveModel(SaveModelRequest) returns(SaveModelReply);
    rpc ReportMetricsLogs(ReportMetricsLogsRequest) returns (ReportMetricsLogsReply);
    rpc GetSavedStudies(GetSavedStudiesRequest) returns(GetSavedStudiesReply);
    rpc GetSavedModels(GetSavedModelsRequest) returns(GetSavedModelsReply);
>>>>>>> f4887a6d
}

service Suggestion {
    rpc GetSuggestions(GetSuggestionsRequest) returns (GetSuggestionsReply);
}

service EarlyStopping {
    rpc GetShouldStopWorkers(GetShouldStopWorkersRequest) returns (GetShouldStopWorkersReply);
}

enum ParameterType {
    // Not used
    UNKNOWN_TYPE = 0;

    DOUBLE = 1;
    INT = 2;
    DISCRETE = 3;
    CATEGORICAL = 4;
}

enum OptimizationType {
    // Not used
    UNKNOWN_OPTIMIZATION = 0;

    MINIMIZE = 1;
    MAXIMIZE = 2;
}

message FeasibleSpace {
    string max = 1;
    string min = 2;
    repeated string list = 3;
}

message ParameterConfig {
    string name = 1;
    ParameterType parameter_type = 2;
    // The following values defines a feasible parameter space.
    FeasibleSpace feasible = 3;
}

message Parameter {
    string name = 1;
    ParameterType parameter_type = 2;
    string value = 3;
}

// This value is stored as TINYINT in MySQL.
enum State {
    PENDING = 0;
    RUNNING = 1;
    COMPLETED = 2;
    KILLED = 3;
    ERROR = 120;
}

message MetricsLogSet {
    string worker_id = 1;
    repeated MetricsLog metrics_logs= 2;
    State worker_status = 3;
}

message Metrics {
    string name = 1;
    string value = 2;
}

message MetricsValueTime {
    string time = 1;
    string value = 2;
}

message MetricsLog {
    string name = 1;
    repeated MetricsValueTime values = 2;
}

message SuggestionParameter {
    string name = 1;
    string value = 2;
}

message EarlyStoppingParameter {
    string name = 1;
    string value = 2;
}

message Tag {
    string name = 1;
    string value = 2;
}

message StudyOverview {
    string name = 1;
    string owner  = 2;
    string id = 3;
    string description = 4;
}

message Trial {
    string trial_id = 1;
    string study_id = 2;
    repeated Parameter parameter_set = 3;
    string objective_value = 4;
    repeated Tag tags = 5;
}

message VolumeConf {
   string name = 1;
   string pvc_name = 2;
   string mount_path = 3;
}

message Worker {
    string worker_id = 1;
    string study_id = 2;
    string trial_id = 3;
<<<<<<< HEAD
    string Type = 4;
=======
    string Type = 4; 
>>>>>>> f4887a6d
    State status = 5;
    string TemplatePath = 6;
    repeated Tag tags = 7;
}

message StudyConfig {
    message ParameterConfigs {
        repeated ParameterConfig configs = 1;
    }
    string name = 1;
    string owner = 2;
    OptimizationType optimization_type = 3;
    double optimization_goal = 4;
    ParameterConfigs parameter_configs = 5;
    repeated string access_permissions = 6;
    repeated Tag tags = 7;
    string objective_value_name = 8;
    repeated string metrics = 9;
    string jobId = 10;
}

message CreateStudyRequest {
    StudyConfig study_config = 1;
}

message CreateStudyReply {
    string study_id = 1;
}

message StopStudyReply {
}

message GetStudyRequest {
    string study_id = 1;
}

message GetStudyReply {
    StudyConfig study_config= 1;
}

message GetStudyListRequest {
}

message GetStudyListReply {
    repeated StudyOverview study_overviews = 1;
}

message CreateTrialRequest {
    Trial trial = 1;
}

message CreateTrialReply {
    string trial_id = 1;
}

message GetTrialsRequest {
    string study_id = 1;
}

message GetTrialsReply {
    repeated Trial trials = 1;
}

message RegisterWorkerRequest {
    Worker worker = 1;
}

message RegisterWorkerReply {
    string worker_id = 1;
}

message StopWorkersRequest {
    string study_id = 1;
    repeated string worker_ids = 2;
    bool is_complete = 3;
}

message StopWorkersReply {
}

message GetWorkersRequest {
    string study_id = 1;
    string trial_id = 2;
    string worker_id = 3;
}

message GetWorkersReply {
    repeated Worker workers = 1;
}

message UpdateWorkerStateRequest{
    string workerId = 1;
    State status = 2;
}

message UpdateWorkerStateReply{
}

message GetSuggestionsRequest {
    string study_id = 1;
    string suggestion_algorithm = 2;
    int32 request_number = 3;
    repeated string log_worker_ids = 4;
    string param_id = 5;
}

message GetSuggestionsReply {
    repeated Trial trials = 1;
}

message GetShouldStopWorkersRequest {
    string study_id = 1;
    string early_stopping_algorithm = 2;
    string param_id = 5;
}

message GetShouldStopWorkersReply {
    repeated string should_stop_worker_ids = 1;
}

message GetMetricsRequest {
    string study_id = 1;
    repeated string worker_ids = 2;
    repeated string metrics_names = 3;
}

message GetMetricsReply {
    repeated MetricsLogSet metrics_log_sets = 1;
}

message ReportMetricsLogsRequest {
    string study_id = 1;
    repeated MetricsLogSet metrics_log_sets = 3;
}

message ReportMetricsLogsReply {
}

message ModelInfo {
    string study_name = 1;  
    string worker_id = 2; 
    repeated Parameter parameters = 3; 
    repeated Metrics metrics = 4;
    string model_path = 5; 
}

message DataSetInfo {
    string name = 1;
    string path = 2;
}

message SaveStudyRequest {
    string study_name = 1;
    string owner = 2;
    string description = 3;
}

message SaveStudyReply {
}

message SaveModelRequest {
    ModelInfo model = 1;
    DataSetInfo data_set = 2;
    bool tensor_board = 3;
}

message SaveModelReply {
}

message GetSavedStudiesRequest {
}

message GetSavedStudiesReply {
    repeated StudyOverview studies = 1;
}

message GetSavedModelsRequest {
    string study_name = 1;
}

message GetSavedModelsReply {
    repeated ModelInfo models = 1;
}

message GetSavedModelRequest {
    string study_name = 1;
    string worker_id = 2;
}

message GetSavedModelReply {
    ModelInfo model = 1;
}

message SetSuggestionParametersRequest {
    string study_id = 1;
    string suggestion_algorithm = 2;
    string param_id = 3;
    repeated SuggestionParameter suggestion_parameters = 4;
}

message SetSuggestionParametersReply {
    string param_id = 1;
}

message GetSuggestionParametersRequest {
    string param_id = 1;
}

message GetSuggestionParametersReply {
    repeated SuggestionParameter suggestion_parameters = 1;
}

message GetSuggestionParameterListRequest {
    string study_id = 1;
}

message SuggestionParameterSet {
    string param_id = 1;
    string suggestion_algorithm = 2;
    repeated SuggestionParameter suggestion_parameters = 3;
}

message GetSuggestionParameterListReply {

    repeated SuggestionParameterSet suggestion_parameter_sets = 1;
}

message StopSuggestionRequest {
    string study_id = 1;
}

message StopSuggestionReply {
}

message SetEarlyStoppingParametersRequest {
    string study_id = 1;
    string early_stopping_algorithm = 2;
    string param_id = 3;
    repeated EarlyStoppingParameter early_stopping_parameters = 4;
}

message SetEarlyStoppingParametersReply {
    string param_id = 1;
}

message GetEarlyStoppingParametersRequest {
    string param_id = 1;
}

message GetEarlyStoppingParametersReply {
    repeated EarlyStoppingParameter early_stopping_parameters = 1;
}

message GetEarlyStoppingParameterListRequest {
    string study_id = 1;
}

message EarlyStoppingParameterSet {
    string param_id = 1;
    string early_stopping_algorithm = 2;
    repeated EarlyStoppingParameter early_stopping_parameters = 3;
}

message GetEarlyStoppingParameterListReply {
    repeated EarlyStoppingParameterSet early_stopping_parameter_sets = 1;
}<|MERGE_RESOLUTION|>--- conflicted
+++ resolved
@@ -8,7 +8,6 @@
  * The mapping includes the URL path, query parameters and request body.
  * https://cloud.google.com/service-infrastructure/docs/service-management/reference/rpc/google.api#http */
 service Manager {
-<<<<<<< HEAD
     rpc CreateStudy(CreateStudyRequest) returns (CreateStudyReply){
         option (google.api.http) = {
             post: "/api/Manager/CreateStudy"
@@ -131,30 +130,6 @@
             get: "/api/Manager/GetSavedModels"
         };
     };
-=======
-    rpc CreateStudy(CreateStudyRequest) returns (CreateStudyReply);
-    rpc GetStudy(GetStudyRequest) returns (GetStudyReply);
-    rpc GetStudyList(GetStudyListRequest) returns (GetStudyListReply);
-    rpc CreateTrial(CreateTrialRequest) returns (CreateTrialReply);
-    rpc GetTrials(GetTrialsRequest) returns (GetTrialsReply);
-    rpc RegisterWorker(RegisterWorkerRequest) returns (RegisterWorkerReply);
-    rpc GetWorkers(GetWorkersRequest) returns (GetWorkersReply);
-    rpc UpdateWorkerState(UpdateWorkerStateRequest) returns (UpdateWorkerStateReply);
-    rpc GetSuggestions(GetSuggestionsRequest) returns (GetSuggestionsReply);
-    rpc GetShouldStopWorkers(GetShouldStopWorkersRequest) returns (GetShouldStopWorkersReply);
-    rpc GetMetrics(GetMetricsRequest) returns (GetMetricsReply);
-    rpc SetSuggestionParameters(SetSuggestionParametersRequest) returns (SetSuggestionParametersReply);
-    rpc GetSuggestionParameters(GetSuggestionParametersRequest) returns (GetSuggestionParametersReply);
-    rpc GetSuggestionParameterList(GetSuggestionParameterListRequest) returns (GetSuggestionParameterListReply);
-    rpc SetEarlyStoppingParameters(SetEarlyStoppingParametersRequest) returns (SetEarlyStoppingParametersReply);
-    rpc GetEarlyStoppingParameters(GetEarlyStoppingParametersRequest) returns (GetEarlyStoppingParametersReply);
-    rpc GetEarlyStoppingParameterList(GetEarlyStoppingParameterListRequest) returns (GetEarlyStoppingParameterListReply);
-    rpc SaveStudy(SaveStudyRequest) returns(SaveStudyReply);
-    rpc SaveModel(SaveModelRequest) returns(SaveModelReply);
-    rpc ReportMetricsLogs(ReportMetricsLogsRequest) returns (ReportMetricsLogsReply);
-    rpc GetSavedStudies(GetSavedStudiesRequest) returns(GetSavedStudiesReply);
-    rpc GetSavedModels(GetSavedModelsRequest) returns(GetSavedModelsReply);
->>>>>>> f4887a6d
 }
 
 service Suggestion {
@@ -272,11 +247,7 @@
     string worker_id = 1;
     string study_id = 2;
     string trial_id = 3;
-<<<<<<< HEAD
     string Type = 4;
-=======
-    string Type = 4; 
->>>>>>> f4887a6d
     State status = 5;
     string TemplatePath = 6;
     repeated Tag tags = 7;
