<!DOCTYPE html>

<html>
  <head>
    <title>Protocol Documentation</title>
    <meta charset="UTF-8">
    <link rel="stylesheet" type="text/css" href="https://fonts.googleapis.com/css?family=Ubuntu:400,700,400italic"/>
    <style>
      body {
        width: 60em;
        margin: 1em auto;
        color: #222;
        font-family: "Ubuntu", sans-serif;
        padding-bottom: 4em;
      }

      h1 {
        font-weight: normal;
        border-bottom: 1px solid #aaa;
        padding-bottom: 0.5ex;
      }

      h2 {
        border-bottom: 1px solid #aaa;
        padding-bottom: 0.5ex;
        margin: 1.5em 0;
      }

      h3 {
        font-weight: normal;
        border-bottom: 1px solid #aaa;
        padding-bottom: 0.5ex;
      }

      a {
        text-decoration: none;
        color: #567e25;
      }

      table {
        width: 100%;
        font-size: 80%;
        border-collapse: collapse;
      }

      thead {
        font-weight: 700;
        background-color: #dcdcdc;
      }

      tbody tr:nth-child(even) {
        background-color: #fbfbfb;
      }

      td {
        border: 1px solid #ccc;
        padding: 0.5ex 2ex;
      }

      td p {
        text-indent: 1em;
        margin: 0;
      }

      td p:nth-child(1) {
        text-indent: 0;  
      }

       
      .field-table td:nth-child(1) {  
        width: 10em;
      }
      .field-table td:nth-child(2) {  
        width: 10em;
      }
      .field-table td:nth-child(3) {  
        width: 6em;
      }
      .field-table td:nth-child(4) {  
        width: auto;
      }

       
      .extension-table td:nth-child(1) {  
        width: 10em;
      }
      .extension-table td:nth-child(2) {  
        width: 10em;
      }
      .extension-table td:nth-child(3) {  
        width: 10em;
      }
      .extension-table td:nth-child(4) {  
        width: 5em;
      }
      .extension-table td:nth-child(5) {  
        width: auto;
      }

       
      .enum-table td:nth-child(1) {  
        width: 10em;
      }
      .enum-table td:nth-child(2) {  
        width: 10em;
      }
      .enum-table td:nth-child(3) {  
        width: auto;
      }

       
      .scalar-value-types-table tr {
        height: 3em;
      }

       
      #toc-container ul {
        list-style-type: none;
        padding-left: 1em;
        line-height: 180%;
        margin: 0;
      }
      #toc > li > a {
        font-weight: bold;
      }

       
      .file-heading {
        width: 100%;
        display: table;
        border-bottom: 1px solid #aaa;
        margin: 4em 0 1.5em 0;
      }
      .file-heading h2 {
        border: none;
        display: table-cell;
      }
      .file-heading a {
        text-align: right;
        display: table-cell;
      }

       
      .badge {
        width: 1.6em;
        height: 1.6em;
        display: inline-block;

        line-height: 1.6em;
        text-align: center;
        font-weight: bold;
        font-size: 60%;

        color: #89ba48;
        background-color: #dff0c8;

        margin: 0.5ex 1em 0.5ex -1em;
        border: 1px solid #fbfbfb;
        border-radius: 1ex;
      }
    </style>

    
    <link rel="stylesheet" type="text/css" href="stylesheet.css"/>
  </head>

  <body>

    <h1 id="title">Protocol Documentation</h1>

    <h2>Table of Contents</h2>

    <div id="toc-container">
      <ul id="toc">
        
          
          <li>
            <a href="#api.proto">api.proto</a>
            <ul>
              
                <li>
                  <a href="#api.v1.alpha2.GetSuggestionsReply"><span class="badge">M</span>GetSuggestionsReply</a>
                </li>
              
                <li>
                  <a href="#api.v1.alpha2.GetSuggestionsRequest"><span class="badge">M</span>GetSuggestionsRequest</a>
                </li>
              
                <li>
                  <a href="#api.v1.alpha2.GetTrialListReply"><span class="badge">M</span>GetTrialListReply</a>
                </li>
              
                <li>
                  <a href="#api.v1.alpha2.GetTrialListRequest"><span class="badge">M</span>GetTrialListRequest</a>
                </li>
              
                <li>
                  <a href="#api.v1.alpha2.GetTrialReply"><span class="badge">M</span>GetTrialReply</a>
                </li>
              
                <li>
                  <a href="#api.v1.alpha2.GetTrialRequest"><span class="badge">M</span>GetTrialRequest</a>
                </li>
              
                <li>
                  <a href="#api.v1.alpha2.GraphConfig"><span class="badge">M</span>GraphConfig</a>
                </li>
              
                <li>
                  <a href="#api.v1.alpha2.Metric"><span class="badge">M</span>Metric</a>
                </li>
              
                <li>
                  <a href="#api.v1.alpha2.MetricLog"><span class="badge">M</span>MetricLog</a>
                </li>
              
                <li>
                  <a href="#api.v1.alpha2.NasConfig"><span class="badge">M</span>NasConfig</a>
                </li>
              
                <li>
                  <a href="#api.v1.alpha2.NasConfig.Operations"><span class="badge">M</span>NasConfig.Operations</a>
                </li>
              
                <li>
                  <a href="#api.v1.alpha2.ObjectiveSpec"><span class="badge">M</span>ObjectiveSpec</a>
                </li>
              
                <li>
                  <a href="#api.v1.alpha2.Observation"><span class="badge">M</span>Observation</a>
                </li>
              
                <li>
                  <a href="#api.v1.alpha2.ObservationLog"><span class="badge">M</span>ObservationLog</a>
                </li>
              
                <li>
                  <a href="#api.v1.alpha2.Operation"><span class="badge">M</span>Operation</a>
                </li>
              
                <li>
                  <a href="#api.v1.alpha2.Operation.ParameterSpecs"><span class="badge">M</span>Operation.ParameterSpecs</a>
                </li>
              
                <li>
                  <a href="#api.v1.alpha2.ParameterAssignment"><span class="badge">M</span>ParameterAssignment</a>
                </li>
              
                <li>
                  <a href="#api.v1.alpha2.ParameterSpec"><span class="badge">M</span>ParameterSpec</a>
                </li>
              
                <li>
                  <a href="#api.v1.alpha2.RegisterExperimentReply"><span class="badge">M</span>RegisterExperimentReply</a>
                </li>
              
                <li>
                  <a href="#api.v1.alpha2.RegisterExperimentRequest"><span class="badge">M</span>RegisterExperimentRequest</a>
                </li>
              
                <li>
                  <a href="#api.v1.alpha2.RegisterTrialReply"><span class="badge">M</span>RegisterTrialReply</a>
                </li>
              
                <li>
                  <a href="#api.v1.alpha2.RegisterTrialRequest"><span class="badge">M</span>RegisterTrialRequest</a>
                </li>
              
                <li>
                  <a href="#api.v1.alpha2.ReportObservationLogReply"><span class="badge">M</span>ReportObservationLogReply</a>
                </li>
              
                <li>
                  <a href="#api.v1.alpha2.ReportObservationLogRequest"><span class="badge">M</span>ReportObservationLogRequest</a>
                </li>
              
                <li>
                  <a href="#api.v1.alpha2.Trial"><span class="badge">M</span>Trial</a>
                </li>
              
                <li>
                  <a href="#api.v1.alpha2.TrialSpec"><span class="badge">M</span>TrialSpec</a>
                </li>
              
                <li>
                  <a href="#api.v1.alpha2.TrialSpec.ParameterAssignments"><span class="badge">M</span>TrialSpec.ParameterAssignments</a>
                </li>
              
                <li>
                  <a href="#api.v1.alpha2.TrialStatus"><span class="badge">M</span>TrialStatus</a>
                </li>
              
                <li>
                  <a href="#api.v1.alpha2.UpdateAlgorithmExtraSettingsReply"><span class="badge">M</span>UpdateAlgorithmExtraSettingsReply</a>
                </li>
              
                <li>
                  <a href="#api.v1.alpha2.UpdateAlgorithmExtraSettingsRequest"><span class="badge">M</span>UpdateAlgorithmExtraSettingsRequest</a>
                </li>
              
                <li>
                  <a href="#api.v1.alpha2.UpdateExperimentStatusReply"><span class="badge">M</span>UpdateExperimentStatusReply</a>
                </li>
              
                <li>
                  <a href="#api.v1.alpha2.UpdateExperimentStatusRequest"><span class="badge">M</span>UpdateExperimentStatusRequest</a>
                </li>
              
                <li>
                  <a href="#api.v1.alpha2.UpdateTrialStatusReply"><span class="badge">M</span>UpdateTrialStatusReply</a>
                </li>
              
                <li>
                  <a href="#api.v1.alpha2.UpdateTrialStatusRequest"><span class="badge">M</span>UpdateTrialStatusRequest</a>
                </li>
              
                <li>
                  <a href="#api.v1.alpha2.ValidateAlgorithmSettingsReply"><span class="badge">M</span>ValidateAlgorithmSettingsReply</a>
                </li>
              
                <li>
                  <a href="#api.v1.alpha2.ValidateAlgorithmSettingsRequest"><span class="badge">M</span>ValidateAlgorithmSettingsRequest</a>
                </li>
              
              
              
              
                <li>
                  <a href="#api.v1.alpha2.EarlyStopping"><span class="badge">S</span>EarlyStopping</a>
                </li>
              
                <li>
                  <a href="#api.v1.alpha2.Manager"><span class="badge">S</span>Manager</a>
                </li>
              
                <li>
                  <a href="#api.v1.alpha2.Suggestion"><span class="badge">S</span>Suggestion</a>
                </li>
              
            </ul>
          </li>
        
        <li><a href="#scalar-value-types">Scalar Value Types</a></li>
      </ul>
    </div>

    
      
      <div class="file-heading">
        <h2 id="api.proto">api.proto</h2><a href="#title">Top</a>
      </div>
      <p>Katib API</p>

      
        <h3 id="api.v1.alpha2.AlgorithmSetting">AlgorithmSetting</h3>
        <p></p>

        
          <table class="field-table">
            <thead>
              <tr><td>Field</td><td>Type</td><td>Label</td><td>Description</td></tr>
            </thead>
            <tbody>
              
                <tr>
                  <td>name</td>
                  <td><a href="#string">string</a></td>
                  <td></td>
                  <td><p> </p></td>
                </tr>
              
                <tr>
                  <td>value</td>
                  <td><a href="#string">string</a></td>
                  <td></td>
                  <td><p> </p></td>
                </tr>
              
            </tbody>
          </table>

          

        
      
        <h3 id="api.v1.alpha2.AlgorithmSpec">AlgorithmSpec</h3>
        <p></p>

        
          <table class="field-table">
            <thead>
              <tr><td>Field</td><td>Type</td><td>Label</td><td>Description</td></tr>
            </thead>
            <tbody>
              
                <tr>
                  <td>algorithm_name</td>
                  <td><a href="#string">string</a></td>
                  <td></td>
                  <td><p> </p></td>
                </tr>
              
                <tr>
                  <td>algorithm_setting</td>
                  <td><a href="#api.v1.alpha2.AlgorithmSetting">AlgorithmSetting</a></td>
                  <td>repeated</td>
                  <td><p> </p></td>
                </tr>
              
                <tr>
                  <td>early_stopping_spec</td>
                  <td><a href="#api.v1.alpha2.EarlyStoppingSpec">EarlyStoppingSpec</a></td>
                  <td></td>
                  <td><p> </p></td>
                </tr>
              
            </tbody>
          </table>

          

        
      
        <h3 id="api.v1.alpha2.DeleteExperimentReply">DeleteExperimentReply</h3>
        <p></p>

        

        
      
        <h3 id="api.v1.alpha2.DeleteExperimentRequest">DeleteExperimentRequest</h3>
        <p></p>

        
          <table class="field-table">
            <thead>
              <tr><td>Field</td><td>Type</td><td>Label</td><td>Description</td></tr>
            </thead>
            <tbody>
              
                <tr>
                  <td>experiment_name</td>
                  <td><a href="#string">string</a></td>
                  <td></td>
                  <td><p> </p></td>
                </tr>
              
            </tbody>
          </table>

          

        
      
        <h3 id="api.v1.alpha2.DeleteTrialReply">DeleteTrialReply</h3>
        <p></p>

        

        
      
        <h3 id="api.v1.alpha2.DeleteTrialRequest">DeleteTrialRequest</h3>
        <p></p>

        
          <table class="field-table">
            <thead>
              <tr><td>Field</td><td>Type</td><td>Label</td><td>Description</td></tr>
            </thead>
            <tbody>
              
                <tr>
                  <td>trial_name</td>
                  <td><a href="#string">string</a></td>
                  <td></td>
                  <td><p> </p></td>
                </tr>
              
            </tbody>
          </table>

          

        
      
        <h3 id="api.v1.alpha2.EarlyStoppingSpec">EarlyStoppingSpec</h3>
        <p>TODO</p>

        

        
      
        <h3 id="api.v1.alpha2.Experiment">Experiment</h3>
        <p></p>

        
          <table class="field-table">
            <thead>
              <tr><td>Field</td><td>Type</td><td>Label</td><td>Description</td></tr>
            </thead>
            <tbody>
              
                <tr>
                  <td>name</td>
                  <td><a href="#string">string</a></td>
                  <td></td>
                  <td><p>Name of Experiment. This is unique in DB. </p></td>
                </tr>
              
                <tr>
                  <td>spec</td>
                  <td><a href="#api.v1.alpha2.ExperimentSpec">ExperimentSpec</a></td>
                  <td></td>
                  <td><p> </p></td>
                </tr>
              
                <tr>
                  <td>status</td>
                  <td><a href="#api.v1.alpha2.ExperimentStatus">ExperimentStatus</a></td>
                  <td></td>
                  <td><p> </p></td>
                </tr>
              
            </tbody>
          </table>

          

        
      
        <h3 id="api.v1.alpha2.ExperimentSpec">ExperimentSpec</h3>
        <p>Spec of a Experiment. Experiment represents a single optimization run over a feasible space. </p><p>Each Experiment contains a configuration describing the feasible space, as well as a set of Trials.</p><p>It is assumed that objective function f(x) does not change in the course of a Experiment.</p>

        
          <table class="field-table">
            <thead>
              <tr><td>Field</td><td>Type</td><td>Label</td><td>Description</td></tr>
            </thead>
            <tbody>
              
                <tr>
                  <td>parameter_specs</td>
                  <td><a href="#api.v1.alpha2.ExperimentSpec.ParameterSpecs">ExperimentSpec.ParameterSpecs</a></td>
                  <td></td>
                  <td><p> </p></td>
                </tr>
              
                <tr>
                  <td>objective</td>
                  <td><a href="#api.v1.alpha2.ObjectiveSpec">ObjectiveSpec</a></td>
                  <td></td>
                  <td><p> </p></td>
                </tr>
              
                <tr>
                  <td>algorithm</td>
                  <td><a href="#api.v1.alpha2.AlgorithmSpec">AlgorithmSpec</a></td>
                  <td></td>
                  <td><p> </p></td>
                </tr>
              
                <tr>
                  <td>trial_template</td>
                  <td><a href="#string">string</a></td>
                  <td></td>
                  <td><p> </p></td>
                </tr>
              
                <tr>
                  <td>metrics_collector_spec</td>
                  <td><a href="#string">string</a></td>
                  <td></td>
                  <td><p> </p></td>
                </tr>
              
                <tr>
                  <td>parallel_trial_count</td>
                  <td><a href="#int32">int32</a></td>
                  <td></td>
                  <td><p> </p></td>
                </tr>
              
                <tr>
                  <td>max_trial_count</td>
                  <td><a href="#int32">int32</a></td>
                  <td></td>
                  <td><p> </p></td>
                </tr>
              
                <tr>
                  <td>nas_config</td>
                  <td><a href="#api.v1.alpha2.NasConfig">NasConfig</a></td>
                  <td></td>
                  <td><p> </p></td>
                </tr>
              
            </tbody>
          </table>

          

        
      
        <h3 id="api.v1.alpha2.ExperimentSpec.ParameterSpecs">ExperimentSpec.ParameterSpecs</h3>
        <p>List of ParameterSpec</p>

        
          <table class="field-table">
            <thead>
              <tr><td>Field</td><td>Type</td><td>Label</td><td>Description</td></tr>
            </thead>
            <tbody>
              
                <tr>
                  <td>parameters</td>
                  <td><a href="#api.v1.alpha2.ParameterSpec">ParameterSpec</a></td>
                  <td>repeated</td>
                  <td><p> </p></td>
                </tr>
              
            </tbody>
          </table>

          

        
      
        <h3 id="api.v1.alpha2.ExperimentStatus">ExperimentStatus</h3>
        <p></p>

        
          <table class="field-table">
            <thead>
              <tr><td>Field</td><td>Type</td><td>Label</td><td>Description</td></tr>
            </thead>
            <tbody>
              
                <tr>
                  <td>start_time</td>
                  <td><a href="#string">string</a></td>
                  <td></td>
                  <td><p>RFC3339 format </p></td>
                </tr>
              
                <tr>
                  <td>completion_time</td>
                  <td><a href="#string">string</a></td>
                  <td></td>
                  <td><p>RFC3339 format </p></td>
                </tr>
              
                <tr>
                  <td>condition</td>
                  <td><a href="#api.v1.alpha2.ExperimentStatus.ExperimentConditionType">ExperimentStatus.ExperimentConditionType</a></td>
                  <td></td>
                  <td><p> </p></td>
                </tr>
              
            </tbody>
          </table>

          

        
      
        <h3 id="api.v1.alpha2.ExperimentSummary">ExperimentSummary</h3>
        <p></p>

        
          <table class="field-table">
            <thead>
              <tr><td>Field</td><td>Type</td><td>Label</td><td>Description</td></tr>
            </thead>
            <tbody>
              
                <tr>
                  <td>experiment_name</td>
                  <td><a href="#string">string</a></td>
                  <td></td>
                  <td><p> </p></td>
                </tr>
              
                <tr>
                  <td>status</td>
                  <td><a href="#api.v1.alpha2.ExperimentStatus">ExperimentStatus</a></td>
                  <td></td>
                  <td><p> </p></td>
                </tr>
              
            </tbody>
          </table>

          

        
      
        <h3 id="api.v1.alpha2.FeasibleSpace">FeasibleSpace</h3>
        <p>Feasible space for optimization.</p><p>Int and Double type use Max/Min.</p><p>Discrete and Categorical type use List.</p>

        
          <table class="field-table">
            <thead>
              <tr><td>Field</td><td>Type</td><td>Label</td><td>Description</td></tr>
            </thead>
            <tbody>
              
                <tr>
                  <td>max</td>
                  <td><a href="#string">string</a></td>
                  <td></td>
                  <td><p>Max Value </p></td>
                </tr>
              
                <tr>
                  <td>min</td>
                  <td><a href="#string">string</a></td>
                  <td></td>
                  <td><p>Minimum Value </p></td>
                </tr>
              
                <tr>
                  <td>list</td>
                  <td><a href="#string">string</a></td>
                  <td>repeated</td>
                  <td><p>List of Values. </p></td>
                </tr>
              
                <tr>
                  <td>step</td>
                  <td><a href="#string">string</a></td>
                  <td></td>
                  <td><p>Step for double or int parameter </p></td>
                </tr>
              
            </tbody>
          </table>

          

        
      
        <h3 id="api.v1.alpha2.GetAlgorithmExtraSettingsReply">GetAlgorithmExtraSettingsReply</h3>
        <p></p>

        
          <table class="field-table">
            <thead>
              <tr><td>Field</td><td>Type</td><td>Label</td><td>Description</td></tr>
            </thead>
            <tbody>
              
                <tr>
                  <td>extra_algorithm_settings</td>
                  <td><a href="#api.v1.alpha2.AlgorithmSetting">AlgorithmSetting</a></td>
                  <td>repeated</td>
                  <td><p> </p></td>
                </tr>
              
            </tbody>
          </table>

          

        
      
        <h3 id="api.v1.alpha2.GetAlgorithmExtraSettingsRequest">GetAlgorithmExtraSettingsRequest</h3>
        <p></p>

        
          <table class="field-table">
            <thead>
              <tr><td>Field</td><td>Type</td><td>Label</td><td>Description</td></tr>
            </thead>
            <tbody>
              
                <tr>
                  <td>experiment_name</td>
                  <td><a href="#string">string</a></td>
                  <td></td>
                  <td><p> </p></td>
                </tr>
              
            </tbody>
          </table>

          

        
      
        <h3 id="api.v1.alpha2.GetExperimentListReply">GetExperimentListReply</h3>
        <p></p>

        
          <table class="field-table">
            <thead>
              <tr><td>Field</td><td>Type</td><td>Label</td><td>Description</td></tr>
            </thead>
            <tbody>
              
                <tr>
                  <td>experiment_summaries</td>
                  <td><a href="#api.v1.alpha2.ExperimentSummary">ExperimentSummary</a></td>
                  <td>repeated</td>
                  <td><p> </p></td>
                </tr>
              
            </tbody>
          </table>

          

        
      
        <h3 id="api.v1.alpha2.GetExperimentListRequest">GetExperimentListRequest</h3>
        <p></p>

        

        
      
        <h3 id="api.v1.alpha2.GetExperimentReply">GetExperimentReply</h3>
        <p></p>

        
          <table class="field-table">
            <thead>
              <tr><td>Field</td><td>Type</td><td>Label</td><td>Description</td></tr>
            </thead>
            <tbody>
              
                <tr>
                  <td>experiment</td>
                  <td><a href="#api.v1.alpha2.Experiment">Experiment</a></td>
                  <td></td>
                  <td><p> </p></td>
                </tr>
              
            </tbody>
          </table>

          

        
      
        <h3 id="api.v1.alpha2.GetExperimentRequest">GetExperimentRequest</h3>
        <p></p>

        
          <table class="field-table">
            <thead>
              <tr><td>Field</td><td>Type</td><td>Label</td><td>Description</td></tr>
            </thead>
            <tbody>
              
                <tr>
                  <td>experiment_name</td>
                  <td><a href="#string">string</a></td>
                  <td></td>
                  <td><p> </p></td>
                </tr>
              
            </tbody>
          </table>

          

        
      
        <h3 id="api.v1.alpha2.GetObservationLogReply">GetObservationLogReply</h3>
        <p></p>

        
          <table class="field-table">
            <thead>
              <tr><td>Field</td><td>Type</td><td>Label</td><td>Description</td></tr>
            </thead>
            <tbody>
              
                <tr>
                  <td>observation_log</td>
                  <td><a href="#api.v1.alpha2.ObservationLog">ObservationLog</a></td>
                  <td></td>
                  <td><p> </p></td>
                </tr>
              
            </tbody>
          </table>

          

        
      
        <h3 id="api.v1.alpha2.GetObservationLogRequest">GetObservationLogRequest</h3>
        <p></p>

        
          <table class="field-table">
            <thead>
              <tr><td>Field</td><td>Type</td><td>Label</td><td>Description</td></tr>
            </thead>
            <tbody>
              
                <tr>
                  <td>trial_name</td>
                  <td><a href="#string">string</a></td>
                  <td></td>
                  <td><p> </p></td>
                </tr>
              
                <tr>
                  <td>metric_name</td>
                  <td><a href="#string">string</a></td>
                  <td></td>
                  <td><p> </p></td>
                </tr>
              
                <tr>
                  <td>start_time</td>
                  <td><a href="#string">string</a></td>
                  <td></td>
                  <td><p>The start of the time range. RFC3339 format </p></td>
                </tr>
              
                <tr>
                  <td>end_time</td>
                  <td><a href="#string">string</a></td>
                  <td></td>
                  <td><p>The end of the time range. RFC3339 format </p></td>
                </tr>
              
            </tbody>
          </table>

          

        
      
        <h3 id="api.v1.alpha2.GetSuggestionsReply">GetSuggestionsReply</h3>
        <p></p>

        
          <table class="field-table">
            <thead>
              <tr><td>Field</td><td>Type</td><td>Label</td><td>Description</td></tr>
            </thead>
            <tbody>
              
                <tr>
                  <td>trials</td>
                  <td><a href="#api.v1.alpha2.Trial">Trial</a></td>
                  <td>repeated</td>
                  <td><p> </p></td>
                </tr>
              
            </tbody>
          </table>

          

        
      
        <h3 id="api.v1.alpha2.GetSuggestionsRequest">GetSuggestionsRequest</h3>
        <p></p>

        
          <table class="field-table">
            <thead>
              <tr><td>Field</td><td>Type</td><td>Label</td><td>Description</td></tr>
            </thead>
            <tbody>
              
                <tr>
                  <td>experiment_name</td>
                  <td><a href="#string">string</a></td>
                  <td></td>
                  <td><p> </p></td>
                </tr>
              
                <tr>
                  <td>algorithm_name</td>
                  <td><a href="#string">string</a></td>
                  <td></td>
                  <td><p> </p></td>
                </tr>
              
                <tr>
                  <td>request_number</td>
                  <td><a href="#int32">int32</a></td>
                  <td></td>
                  <td><p>The number of Suggestion you request at one time. When you set 3 to request_number, you can get three Suggestions at one time. </p></td>
                </tr>
              
            </tbody>
          </table>

          

        
      
        <h3 id="api.v1.alpha2.GetTrialListReply">GetTrialListReply</h3>
        <p></p>

        
          <table class="field-table">
            <thead>
              <tr><td>Field</td><td>Type</td><td>Label</td><td>Description</td></tr>
            </thead>
            <tbody>
              
                <tr>
                  <td>trials</td>
                  <td><a href="#api.v1.alpha2.Trial">Trial</a></td>
                  <td>repeated</td>
                  <td><p> </p></td>
                </tr>
              
            </tbody>
          </table>

          

        
      
        <h3 id="api.v1.alpha2.GetTrialListRequest">GetTrialListRequest</h3>
        <p></p>

        
          <table class="field-table">
            <thead>
              <tr><td>Field</td><td>Type</td><td>Label</td><td>Description</td></tr>
            </thead>
            <tbody>
              
                <tr>
                  <td>experiment_name</td>
                  <td><a href="#string">string</a></td>
                  <td></td>
                  <td><p> </p></td>
                </tr>
              
                <tr>
                  <td>filter</td>
                  <td><a href="#string">string</a></td>
                  <td></td>
                  <td><p> </p></td>
                </tr>
              
            </tbody>
          </table>

          

        
      
        <h3 id="api.v1.alpha2.GetTrialReply">GetTrialReply</h3>
        <p></p>

        
          <table class="field-table">
            <thead>
              <tr><td>Field</td><td>Type</td><td>Label</td><td>Description</td></tr>
            </thead>
            <tbody>
              
                <tr>
                  <td>trial</td>
                  <td><a href="#api.v1.alpha2.Trial">Trial</a></td>
                  <td></td>
                  <td><p> </p></td>
                </tr>
              
            </tbody>
          </table>

          

        
      
        <h3 id="api.v1.alpha2.GetTrialRequest">GetTrialRequest</h3>
        <p></p>

        
          <table class="field-table">
            <thead>
              <tr><td>Field</td><td>Type</td><td>Label</td><td>Description</td></tr>
            </thead>
            <tbody>
              
                <tr>
                  <td>trial_name</td>
                  <td><a href="#string">string</a></td>
                  <td></td>
                  <td><p> </p></td>
                </tr>
              
            </tbody>
          </table>

          

        
      
        <h3 id="api.v1.alpha2.GraphConfig">GraphConfig</h3>
        <p>GraphConfig contains a config of DAG</p>

        
          <table class="field-table">
            <thead>
              <tr><td>Field</td><td>Type</td><td>Label</td><td>Description</td></tr>
            </thead>
            <tbody>
              
                <tr>
                  <td>num_layers</td>
                  <td><a href="#int32">int32</a></td>
                  <td></td>
                  <td><p>Number of layers </p></td>
                </tr>
              
                <tr>
                  <td>input_sizes</td>
                  <td><a href="#int32">int32</a></td>
                  <td>repeated</td>
                  <td><p>Dimensions of input size </p></td>
                </tr>
              
                <tr>
                  <td>output_sizes</td>
                  <td><a href="#int32">int32</a></td>
                  <td>repeated</td>
                  <td><p>Dimensions of output size </p></td>
                </tr>
              
            </tbody>
          </table>

          

        
      
        <h3 id="api.v1.alpha2.Metric">Metric</h3>
        <p></p>

        
          <table class="field-table">
            <thead>
              <tr><td>Field</td><td>Type</td><td>Label</td><td>Description</td></tr>
            </thead>
            <tbody>
              
                <tr>
                  <td>name</td>
                  <td><a href="#string">string</a></td>
                  <td></td>
                  <td><p> </p></td>
                </tr>
              
                <tr>
                  <td>value</td>
                  <td><a href="#string">string</a></td>
                  <td></td>
                  <td><p> </p></td>
                </tr>
              
            </tbody>
          </table>

          

        
      
        <h3 id="api.v1.alpha2.MetricLog">MetricLog</h3>
        <p></p>

        
          <table class="field-table">
            <thead>
              <tr><td>Field</td><td>Type</td><td>Label</td><td>Description</td></tr>
            </thead>
            <tbody>
              
                <tr>
                  <td>time_stamp</td>
                  <td><a href="#string">string</a></td>
                  <td></td>
                  <td><p>RFC3339 format </p></td>
                </tr>
              
                <tr>
                  <td>metric</td>
                  <td><a href="#api.v1.alpha2.Metric">Metric</a></td>
                  <td></td>
                  <td><p> </p></td>
                </tr>
              
            </tbody>
          </table>

          

        
      
        <h3 id="api.v1.alpha2.NasConfig">NasConfig</h3>
        <p>NasConfig contains a config of NAS job</p>

        
          <table class="field-table">
            <thead>
              <tr><td>Field</td><td>Type</td><td>Label</td><td>Description</td></tr>
            </thead>
            <tbody>
              
                <tr>
                  <td>graph_config</td>
                  <td><a href="#api.v1.alpha2.GraphConfig">GraphConfig</a></td>
                  <td></td>
                  <td><p>Config of DAG </p></td>
                </tr>
              
                <tr>
                  <td>operations</td>
                  <td><a href="#api.v1.alpha2.NasConfig.Operations">NasConfig.Operations</a></td>
                  <td></td>
                  <td><p>List of Operation </p></td>
                </tr>
              
            </tbody>
          </table>

          

        
      
        <h3 id="api.v1.alpha2.NasConfig.Operations">NasConfig.Operations</h3>
        <p></p>

        
          <table class="field-table">
            <thead>
              <tr><td>Field</td><td>Type</td><td>Label</td><td>Description</td></tr>
            </thead>
            <tbody>
              
                <tr>
                  <td>operation</td>
                  <td><a href="#api.v1.alpha2.Operation">Operation</a></td>
                  <td>repeated</td>
                  <td><p> </p></td>
                </tr>
              
            </tbody>
          </table>

          

        
      
        <h3 id="api.v1.alpha2.ObjectiveSpec">ObjectiveSpec</h3>
        <p></p>

        
          <table class="field-table">
            <thead>
              <tr><td>Field</td><td>Type</td><td>Label</td><td>Description</td></tr>
            </thead>
            <tbody>
              
                <tr>
                  <td>type</td>
                  <td><a href="#api.v1.alpha2.ObjectiveType">ObjectiveType</a></td>
                  <td></td>
                  <td><p> </p></td>
                </tr>
              
                <tr>
                  <td>goal</td>
                  <td><a href="#float">float</a></td>
                  <td></td>
                  <td><p> </p></td>
                </tr>
              
                <tr>
                  <td>objective_metric_name</td>
                  <td><a href="#string">string</a></td>
                  <td></td>
                  <td><p> </p></td>
                </tr>
              
                <tr>
                  <td>additional_metric_names</td>
                  <td><a href="#string">string</a></td>
                  <td>repeated</td>
                  <td><p>This can be empty if we only care about the objective metric. </p></td>
                </tr>
              
            </tbody>
          </table>

          

        
      
        <h3 id="api.v1.alpha2.Observation">Observation</h3>
        <p></p>

        
          <table class="field-table">
            <thead>
              <tr><td>Field</td><td>Type</td><td>Label</td><td>Description</td></tr>
            </thead>
            <tbody>
              
                <tr>
                  <td>metrics</td>
                  <td><a href="#api.v1.alpha2.Metric">Metric</a></td>
                  <td>repeated</td>
                  <td><p> </p></td>
                </tr>
              
            </tbody>
          </table>

          

        
      
        <h3 id="api.v1.alpha2.ObservationLog">ObservationLog</h3>
        <p></p>

        
          <table class="field-table">
            <thead>
              <tr><td>Field</td><td>Type</td><td>Label</td><td>Description</td></tr>
            </thead>
            <tbody>
              
                <tr>
                  <td>metric_logs</td>
                  <td><a href="#api.v1.alpha2.MetricLog">MetricLog</a></td>
                  <td>repeated</td>
                  <td><p> </p></td>
                </tr>
              
            </tbody>
          </table>

          

        
      
        <h3 id="api.v1.alpha2.Operation">Operation</h3>
        <p>Config for operations in DAG</p>

        
          <table class="field-table">
            <thead>
              <tr><td>Field</td><td>Type</td><td>Label</td><td>Description</td></tr>
            </thead>
            <tbody>
              
                <tr>
                  <td>operation_type</td>
                  <td><a href="#string">string</a></td>
                  <td></td>
                  <td><p>Type of operation in DAG </p></td>
                </tr>
              
                <tr>
                  <td>parameter_specs</td>
                  <td><a href="#api.v1.alpha2.Operation.ParameterSpecs">Operation.ParameterSpecs</a></td>
                  <td></td>
                  <td><p> </p></td>
                </tr>
              
            </tbody>
          </table>

          

        
      
        <h3 id="api.v1.alpha2.Operation.ParameterSpecs">Operation.ParameterSpecs</h3>
        <p>List of ParameterSpec</p>

        
          <table class="field-table">
            <thead>
              <tr><td>Field</td><td>Type</td><td>Label</td><td>Description</td></tr>
            </thead>
            <tbody>
              
                <tr>
                  <td>parameters</td>
                  <td><a href="#api.v1.alpha2.ParameterSpec">ParameterSpec</a></td>
                  <td>repeated</td>
                  <td><p> </p></td>
                </tr>
              
            </tbody>
          </table>

          

        
      
        <h3 id="api.v1.alpha2.ParameterAssignment">ParameterAssignment</h3>
        <p></p>

        
          <table class="field-table">
            <thead>
              <tr><td>Field</td><td>Type</td><td>Label</td><td>Description</td></tr>
            </thead>
            <tbody>
              
                <tr>
                  <td>name</td>
                  <td><a href="#string">string</a></td>
                  <td></td>
                  <td><p> </p></td>
                </tr>
              
                <tr>
                  <td>value</td>
                  <td><a href="#string">string</a></td>
                  <td></td>
                  <td><p> </p></td>
                </tr>
              
            </tbody>
          </table>

          

        
      
        <h3 id="api.v1.alpha2.ParameterSpec">ParameterSpec</h3>
        <p>Config for a Hyper parameter.</p><p>Katib will create each Hyper parameter from this config.</p>

        
          <table class="field-table">
            <thead>
              <tr><td>Field</td><td>Type</td><td>Label</td><td>Description</td></tr>
            </thead>
            <tbody>
              
                <tr>
                  <td>name</td>
                  <td><a href="#string">string</a></td>
                  <td></td>
                  <td><p>Name of the parameter. </p></td>
                </tr>
              
                <tr>
                  <td>parameter_type</td>
                  <td><a href="#api.v1.alpha2.ParameterType">ParameterType</a></td>
                  <td></td>
                  <td><p>Type of the parameter. </p></td>
                </tr>
              
                <tr>
                  <td>feasible_space</td>
                  <td><a href="#api.v1.alpha2.FeasibleSpace">FeasibleSpace</a></td>
                  <td></td>
                  <td><p>FeasibleSpace for the parameter. </p></td>
                </tr>
              
            </tbody>
          </table>

          

        
      
        <h3 id="api.v1.alpha2.RegisterExperimentReply">RegisterExperimentReply</h3>
        <p></p>

        

        
      
        <h3 id="api.v1.alpha2.RegisterExperimentRequest">RegisterExperimentRequest</h3>
        <p></p>

        
          <table class="field-table">
            <thead>
              <tr><td>Field</td><td>Type</td><td>Label</td><td>Description</td></tr>
            </thead>
            <tbody>
              
                <tr>
                  <td>experiment</td>
                  <td><a href="#api.v1.alpha2.Experiment">Experiment</a></td>
                  <td></td>
                  <td><p> </p></td>
                </tr>
              
            </tbody>
          </table>

          

        
      
        <h3 id="api.v1.alpha2.RegisterTrialReply">RegisterTrialReply</h3>
        <p></p>

        

        
      
        <h3 id="api.v1.alpha2.RegisterTrialRequest">RegisterTrialRequest</h3>
        <p></p>

        
          <table class="field-table">
            <thead>
              <tr><td>Field</td><td>Type</td><td>Label</td><td>Description</td></tr>
            </thead>
            <tbody>
              
                <tr>
                  <td>trial</td>
                  <td><a href="#api.v1.alpha2.Trial">Trial</a></td>
                  <td></td>
                  <td><p> </p></td>
                </tr>
              
            </tbody>
          </table>

          

        
      
        <h3 id="api.v1.alpha2.ReportObservationLogReply">ReportObservationLogReply</h3>
        <p></p>

        

        
      
        <h3 id="api.v1.alpha2.ReportObservationLogRequest">ReportObservationLogRequest</h3>
        <p></p>

        
          <table class="field-table">
            <thead>
              <tr><td>Field</td><td>Type</td><td>Label</td><td>Description</td></tr>
            </thead>
            <tbody>
              
                <tr>
                  <td>trial_name</td>
                  <td><a href="#string">string</a></td>
                  <td></td>
                  <td><p> </p></td>
                </tr>
              
                <tr>
                  <td>observation_log</td>
                  <td><a href="#api.v1.alpha2.ObservationLog">ObservationLog</a></td>
                  <td></td>
                  <td><p> </p></td>
                </tr>
              
            </tbody>
          </table>

          

        
      
        <h3 id="api.v1.alpha2.Trial">Trial</h3>
        <p></p>

        
          <table class="field-table">
            <thead>
              <tr><td>Field</td><td>Type</td><td>Label</td><td>Description</td></tr>
            </thead>
            <tbody>
              
                <tr>
                  <td>name</td>
                  <td><a href="#string">string</a></td>
                  <td></td>
                  <td><p> </p></td>
                </tr>
              
                <tr>
                  <td>spec</td>
                  <td><a href="#api.v1.alpha2.TrialSpec">TrialSpec</a></td>
                  <td></td>
                  <td><p> </p></td>
                </tr>
              
                <tr>
                  <td>status</td>
                  <td><a href="#api.v1.alpha2.TrialStatus">TrialStatus</a></td>
                  <td></td>
                  <td><p> </p></td>
                </tr>
              
            </tbody>
          </table>

          

        
      
        <h3 id="api.v1.alpha2.TrialSpec">TrialSpec</h3>
        <p></p>

        
          <table class="field-table">
            <thead>
              <tr><td>Field</td><td>Type</td><td>Label</td><td>Description</td></tr>
            </thead>
            <tbody>
              
                <tr>
                  <td>experiment_name</td>
                  <td><a href="#string">string</a></td>
                  <td></td>
                  <td><p> </p></td>
                </tr>
              
                <tr>
                  <td>objective</td>
                  <td><a href="#api.v1.alpha2.ObjectiveSpec">ObjectiveSpec</a></td>
                  <td></td>
                  <td><p> </p></td>
                </tr>
              
                <tr>
                  <td>parameter_assignments</td>
                  <td><a href="#api.v1.alpha2.TrialSpec.ParameterAssignments">TrialSpec.ParameterAssignments</a></td>
                  <td></td>
                  <td><p> </p></td>
                </tr>
              
                <tr>
                  <td>run_spec</td>
                  <td><a href="#string">string</a></td>
                  <td></td>
                  <td><p> </p></td>
                </tr>
              
                <tr>
                  <td>metrics_collector_spec</td>
                  <td><a href="#string">string</a></td>
                  <td></td>
                  <td><p> </p></td>
                </tr>
              
            </tbody>
          </table>

          

        
      
        <h3 id="api.v1.alpha2.TrialSpec.ParameterAssignments">TrialSpec.ParameterAssignments</h3>
        <p>List of ParameterAssignment</p>

        
          <table class="field-table">
            <thead>
              <tr><td>Field</td><td>Type</td><td>Label</td><td>Description</td></tr>
            </thead>
            <tbody>
              
                <tr>
                  <td>assignments</td>
                  <td><a href="#api.v1.alpha2.ParameterAssignment">ParameterAssignment</a></td>
                  <td>repeated</td>
                  <td><p> </p></td>
                </tr>
              
            </tbody>
          </table>

          

        
      
        <h3 id="api.v1.alpha2.TrialStatus">TrialStatus</h3>
        <p></p>

        
          <table class="field-table">
            <thead>
              <tr><td>Field</td><td>Type</td><td>Label</td><td>Description</td></tr>
            </thead>
            <tbody>
              
                <tr>
                  <td>start_time</td>
                  <td><a href="#string">string</a></td>
                  <td></td>
                  <td><p>RFC3339 format </p></td>
                </tr>
              
                <tr>
                  <td>completion_time</td>
                  <td><a href="#string">string</a></td>
                  <td></td>
                  <td><p>RFC3339 format </p></td>
                </tr>
              
                <tr>
                  <td>condition</td>
                  <td><a href="#api.v1.alpha2.TrialStatus.TrialConditionType">TrialStatus.TrialConditionType</a></td>
                  <td></td>
                  <td><p> </p></td>
                </tr>
              
                <li>
                  <a href="#api.v1.alpha2.Manager"><span class="badge">S</span>Manager</a>
                </li>
              
            </tbody>
          </table>

          

    
      
      <div class="file-heading">
        <h2 id="api.proto">api.proto</h2><a href="#title">Top</a>
      </div>
      <p>Katib API</p>

      
        <h3 id="api.v1.alpha2.GetSuggestionsReply">GetSuggestionsReply</h3>
        <p></p>

        
          <table class="field-table">
            <thead>
              <tr><td>Field</td><td>Type</td><td>Label</td><td>Description</td></tr>
            </thead>
            <tbody>
              
                <tr>
                  <td>trials</td>
                  <td><a href="#dbif.v1.alpha2.Trial">dbif.v1.alpha2.Trial</a></td>
                  <td></td>
                  <td><p> </p></td>
                </tr>
              
            </tbody>
          </table>

          

        
      
        <h3 id="api.v1.alpha2.UpdateExperimentStatusReply">UpdateExperimentStatusReply</h3>
        <p></p>

          

        
      
        <h3 id="api.v1.alpha2.GetSuggestionsRequest">GetSuggestionsRequest</h3>
        <p></p>

        
          <table class="field-table">
            <thead>
              <tr><td>Field</td><td>Type</td><td>Label</td><td>Description</td></tr>
            </thead>
            <tbody>
              
                <tr>
                  <td>experiment_name</td>
                  <td><a href="#string">string</a></td>
                  <td></td>
                  <td><p> </p></td>
                </tr>
              
                <tr>
                  <td>new_status</td>
                  <td><a href="#api.v1.alpha2.ExperimentStatus">ExperimentStatus</a></td>
                  <td></td>
                  <td><p> </p></td>
                </tr>
              
            </tbody>
          </table>

          

        
      
        <h3 id="api.v1.alpha2.UpdateTrialStatusReply">UpdateTrialStatusReply</h3>
        <p></p>

        

        
      
        <h3 id="api.v1.alpha2.UpdateTrialStatusRequest">UpdateTrialStatusRequest</h3>
        <p></p>

        
          <table class="field-table">
            <thead>
              <tr><td>Field</td><td>Type</td><td>Label</td><td>Description</td></tr>
            </thead>
            <tbody>
              
                <tr>
                  <td>trial_name</td>
                  <td><a href="#string">string</a></td>
                  <td></td>
                  <td><p> </p></td>
                </tr>
              
                <tr>
                  <td>request_number</td>
                  <td><a href="#int32">int32</a></td>
                  <td></td>
                  <td><p>The number of Suggestion you request at one time. When you set 3 to request_number, you can get three Suggestions at one time. </p></td>
                </tr>
              
            </tbody>
          </table>

          

        
      
        <h3 id="api.v1.alpha2.ValidateAlgorithmSettingsReply">ValidateAlgorithmSettingsReply</h3>
        <p>Return INVALID_ARGUMENT Error if Algorithm Settings are not Valid</p>

        

        
      
        <h3 id="api.v1.alpha2.ValidateAlgorithmSettingsRequest">ValidateAlgorithmSettingsRequest</h3>
        <p></p>

        
          <table class="field-table">
            <thead>
              <tr><td>Field</td><td>Type</td><td>Label</td><td>Description</td></tr>
            </thead>
            <tbody>
              
                <tr>
                  <td>experiment_spec</td>
                  <td><a href="#dbif.v1.alpha2.ExperimentSpec">dbif.v1.alpha2.ExperimentSpec</a></td>
                  <td></td>
                  <td><p> </p></td>
                </tr>
              
                <tr>
                  <td>algorithm_name</td>
                  <td><a href="#string">string</a></td>
                  <td></td>
                  <td><p> </p></td>
                </tr>
              
            </tbody>
          </table>

          

        
      

      
<<<<<<< HEAD
=======
        <h3 id="api.v1.alpha2.ExperimentStatus.ExperimentConditionType">ExperimentStatus.ExperimentConditionType</h3>
        <p></p>
        <table class="enum-table">
          <thead>
            <tr><td>Name</td><td>Number</td><td>Description</td></tr>
          </thead>
          <tbody>
            
              <tr>
                <td>CREATED</td>
                <td>0</td>
                <td><p></p></td>
              </tr>
            
              <tr>
                <td>RUNNING</td>
                <td>1</td>
                <td><p></p></td>
              </tr>
            
              <tr>
                <td>RESTARTING</td>
                <td>2</td>
                <td><p></p></td>
              </tr>
            
              <tr>
                <td>SUCCEEDED</td>
                <td>3</td>
                <td><p></p></td>
              </tr>
            
              <tr>
                <td>FAILED</td>
                <td>4</td>
                <td><p></p></td>
              </tr>
            
              <tr>
                <td>UNKNOWN</td>
                <td>5</td>
                <td><p></p></td>
              </tr>
            
          </tbody>
        </table>
      
        <h3 id="api.v1.alpha2.ObjectiveType">ObjectiveType</h3>
        <p>Direction of optimization. Minimize or Maximize.</p>
        <table class="enum-table">
          <thead>
            <tr><td>Name</td><td>Number</td><td>Description</td></tr>
          </thead>
          <tbody>
            
              <tr>
                <td>UNKNOWN</td>
                <td>0</td>
                <td><p>Undefined type and not used.</p></td>
              </tr>
            
              <tr>
                <td>MINIMIZE</td>
                <td>1</td>
                <td><p>Minimize</p></td>
              </tr>
            
              <tr>
                <td>MAXIMIZE</td>
                <td>2</td>
                <td><p>Maximize</p></td>
              </tr>
            
          </tbody>
        </table>
      
        <h3 id="api.v1.alpha2.ParameterType">ParameterType</h3>
        <p>Types of value for HyperParameter.</p>
        <table class="enum-table">
          <thead>
            <tr><td>Name</td><td>Number</td><td>Description</td></tr>
          </thead>
          <tbody>
            
              <tr>
                <td>UNKNOWN_TYPE</td>
                <td>0</td>
                <td><p>Undefined type and not used.</p></td>
              </tr>
            
              <tr>
                <td>DOUBLE</td>
                <td>1</td>
                <td><p>Double float type. Use &#34;Max/Min&#34;.</p></td>
              </tr>
            
              <tr>
                <td>INT</td>
                <td>2</td>
                <td><p>Int type. Use &#34;Max/Min&#34;.</p></td>
              </tr>
            
              <tr>
                <td>DISCRETE</td>
                <td>3</td>
                <td><p>Discrete number type. Use &#34;List&#34; as float.</p></td>
              </tr>
            
              <tr>
                <td>CATEGORICAL</td>
                <td>4</td>
                <td><p>Categorical type. Use &#34;List&#34; as string.</p></td>
              </tr>
            
          </tbody>
        </table>
      
        <h3 id="api.v1.alpha2.TrialStatus.TrialConditionType">TrialStatus.TrialConditionType</h3>
        <p></p>
        <table class="enum-table">
          <thead>
            <tr><td>Name</td><td>Number</td><td>Description</td></tr>
          </thead>
          <tbody>
            
              <tr>
                <td>CREATED</td>
                <td>0</td>
                <td><p></p></td>
              </tr>
            
              <tr>
                <td>RUNNING</td>
                <td>1</td>
                <td><p></p></td>
              </tr>
            
              <tr>
                <td>SUCCEEDED</td>
                <td>2</td>
                <td><p></p></td>
              </tr>
            
              <tr>
                <td>KILLED</td>
                <td>3</td>
                <td><p></p></td>
              </tr>
            
              <tr>
                <td>FAILED</td>
                <td>4</td>
                <td><p></p></td>
              </tr>
            
              <tr>
                <td>UNKNOWN</td>
                <td>5</td>
                <td><p></p></td>
              </tr>
            
          </tbody>
        </table>
      
>>>>>>> 4c378bc3

      

      
        <h3 id="api.v1.alpha2.EarlyStopping">EarlyStopping</h3>
        <p>TODO</p>
        <table class="enum-table">
          <thead>
            <tr><td>Method Name</td><td>Request Type</td><td>Response Type</td><td>Description</td></tr>
          </thead>
          <tbody>
            
          </tbody>
        </table>

        
        <h3 id="api.v1.alpha2.Manager">Manager</h3>
        <p>Service for Main API for Katib</p><p>For each RPC service, we define mapping to HTTP REST API method.</p><p>The mapping includes the URL path, query parameters and request body.</p><p>https://cloud.google.com/service-infrastructure/docs/service-management/reference/rpc/google.api#http</p><p>*</p><p>Register a Experiment to DB.</p>
        <table class="enum-table">
          <thead>
            <tr><td>Method Name</td><td>Request Type</td><td>Response Type</td><td>Description</td></tr>
          </thead>
          <tbody>
            
              <tr>
                <td>GetSuggestions</td>
                <td><a href="#api.v1.alpha2.GetSuggestionsRequest">GetSuggestionsRequest</a></td>
                <td><a href="#api.v1.alpha2.GetSuggestionsReply">GetSuggestionsReply</a></td>
                <td><p>Get Suggestions from a Suggestion service.</p></td>
              </tr>
            
              <tr>
                <td>ValidateAlgorithmSettings</td>
                <td><a href="#api.v1.alpha2.ValidateAlgorithmSettingsRequest">ValidateAlgorithmSettingsRequest</a></td>
                <td><a href="#api.v1.alpha2.ValidateAlgorithmSettingsReply">ValidateAlgorithmSettingsReply</a></td>
                <td><p>Validate AlgorithmSettings in an Experiment.
Suggestion service should return INVALID_ARGUMENT Error when the parameter is invalid</p></td>
              </tr>
            
          </tbody>
        </table>

        
          
          
          <h4>Methods with HTTP bindings</h4>
          <table>
            <thead>
              <tr>
                <td>Method Name</td>
                <td>Method</td>
                <td>Pattern</td>
                <td>Body</td>
              </tr>
            </thead>
            <tbody>
            
              
              
              <tr>
                <td>RegisterExperiment</td>
                <td>POST</td>
                <td>/api/Manager/RegisterExperiment</td>
                <td>experiment</td>
              </tr>
              
            
              
              
              <tr>
                <td>DeleteExperiment</td>
                <td>GET</td>
                <td>/api/Manager/DeleteExperiment/{experiment_name}</td>
                <td></td>
              </tr>
              
            
              
              
              <tr>
                <td>GetExperiment</td>
                <td>GET</td>
                <td>/api/Manager/GetExperiment/{experiment_name}</td>
                <td></td>
              </tr>
              
            
              
              
              <tr>
                <td>GetExperimentList</td>
                <td>GET</td>
                <td>/api/Manager/GetExperimentList</td>
                <td></td>
              </tr>
              
            
              
              
              <tr>
                <td>UpdateExperimentStatus</td>
                <td>PUT</td>
                <td>/api/Manager/UpdateExperimentStatus/{experiment_name}</td>
                <td>*</td>
              </tr>
              
            
              
              
              <tr>
                <td>UpdateAlgorithmExtraSettings</td>
                <td>PUT</td>
                <td>/api/Manager/UpdateAlgorithmExtraSettings/{experiment_name}</td>
                <td>*</td>
              </tr>
              
            
              
              
              <tr>
                <td>GetAlgorithmExtraSettings</td>
                <td>GET</td>
                <td>/api/Manager/GetAlgorithmExtraSettings/{experiment_name}</td>
                <td></td>
              </tr>
              
            
              
              
              <tr>
                <td>RegisterTrial</td>
                <td>POST</td>
                <td>/api/Manager/RegisterTrial</td>
                <td>trial</td>
              </tr>
              
            
              
              
              <tr>
                <td>DeleteTrial</td>
                <td>GET</td>
                <td>/api/Manager/DeleteTrial/{trial_name}</td>
                <td></td>
              </tr>
              
            
              
              
              <tr>
                <td>GetTrialList</td>
                <td>GET</td>
                <td>/api/Manager/GetTrialList/{experiment_name}</td>
                <td></td>
              </tr>
              
            
              
              
              <tr>
                <td>GetTrial</td>
                <td>GET</td>
                <td>/api/Manager/GetTrial/{trial_name}</td>
                <td></td>
              </tr>
              
            
              
              
              <tr>
                <td>UpdateTrialStatus</td>
                <td>PUT</td>
                <td>/api/Manager/UpdateTrialStatus</td>
                <td>*</td>
              </tr>
              
            
              
              
              <tr>
                <td>ReportObservationLog</td>
                <td>POST</td>
                <td>/api/Manager/ReportObservationLog</td>
                <td>*</td>
              </tr>
              
            
              
              
              <tr>
                <td>GetObservationLog</td>
                <td>POST</td>
                <td>/api/Manager/GetObservationLog</td>
                <td>*</td>
              </tr>
              
            
              
              
              <tr>
                <td>GetSuggestions</td>
                <td>POST</td>
                <td>/api/Manager/GetSuggestions</td>
                <td>*</td>
              </tr>
              
            
              
              
              <tr>
                <td>ValidateAlgorithmSettings</td>
                <td>POST</td>
                <td>/api/Manager/ValidateAlgorithmSettings</td>
                <td>*</td>
              </tr>
              
            
            </tbody>
          </table>
          
        
        <h3 id="api.v1.alpha2.Suggestion">Suggestion</h3>
        <p></p>
        <table class="enum-table">
          <thead>
            <tr><td>Method Name</td><td>Request Type</td><td>Response Type</td><td>Description</td></tr>
          </thead>
          <tbody>
            
              <tr>
                <td>GetSuggestions</td>
                <td><a href="#api.v1.alpha2.GetSuggestionsRequest">GetSuggestionsRequest</a></td>
                <td><a href="#api.v1.alpha2.GetSuggestionsReply">GetSuggestionsReply</a></td>
                <td><p></p></td>
              </tr>
            
              <tr>
                <td>ValidateAlgorithmSettings</td>
                <td><a href="#api.v1.alpha2.ValidateAlgorithmSettingsRequest">ValidateAlgorithmSettingsRequest</a></td>
                <td><a href="#api.v1.alpha2.ValidateAlgorithmSettingsReply">ValidateAlgorithmSettingsReply</a></td>
                <td><p></p></td>
              </tr>
            
          </tbody>
        </table>

        
    

    <h2 id="scalar-value-types">Scalar Value Types</h2>
    <table class="scalar-value-types-table">
      <thead>
        <tr><td>.proto Type</td><td>Notes</td><td>C++ Type</td><td>Java Type</td><td>Python Type</td></tr>
      </thead>
      <tbody>
        
          <tr id="double">
            <td>double</td>
            <td></td>
            <td>double</td>
            <td>double</td>
            <td>float</td>
          </tr>
        
          <tr id="float">
            <td>float</td>
            <td></td>
            <td>float</td>
            <td>float</td>
            <td>float</td>
          </tr>
        
          <tr id="int32">
            <td>int32</td>
            <td>Uses variable-length encoding. Inefficient for encoding negative numbers – if your field is likely to have negative values, use sint32 instead.</td>
            <td>int32</td>
            <td>int</td>
            <td>int</td>
          </tr>
        
          <tr id="int64">
            <td>int64</td>
            <td>Uses variable-length encoding. Inefficient for encoding negative numbers – if your field is likely to have negative values, use sint64 instead.</td>
            <td>int64</td>
            <td>long</td>
            <td>int/long</td>
          </tr>
        
          <tr id="uint32">
            <td>uint32</td>
            <td>Uses variable-length encoding.</td>
            <td>uint32</td>
            <td>int</td>
            <td>int/long</td>
          </tr>
        
          <tr id="uint64">
            <td>uint64</td>
            <td>Uses variable-length encoding.</td>
            <td>uint64</td>
            <td>long</td>
            <td>int/long</td>
          </tr>
        
          <tr id="sint32">
            <td>sint32</td>
            <td>Uses variable-length encoding. Signed int value. These more efficiently encode negative numbers than regular int32s.</td>
            <td>int32</td>
            <td>int</td>
            <td>int</td>
          </tr>
        
          <tr id="sint64">
            <td>sint64</td>
            <td>Uses variable-length encoding. Signed int value. These more efficiently encode negative numbers than regular int64s.</td>
            <td>int64</td>
            <td>long</td>
            <td>int/long</td>
          </tr>
        
          <tr id="fixed32">
            <td>fixed32</td>
            <td>Always four bytes. More efficient than uint32 if values are often greater than 2^28.</td>
            <td>uint32</td>
            <td>int</td>
            <td>int</td>
          </tr>
        
          <tr id="fixed64">
            <td>fixed64</td>
            <td>Always eight bytes. More efficient than uint64 if values are often greater than 2^56.</td>
            <td>uint64</td>
            <td>long</td>
            <td>int/long</td>
          </tr>
        
          <tr id="sfixed32">
            <td>sfixed32</td>
            <td>Always four bytes.</td>
            <td>int32</td>
            <td>int</td>
            <td>int</td>
          </tr>
        
          <tr id="sfixed64">
            <td>sfixed64</td>
            <td>Always eight bytes.</td>
            <td>int64</td>
            <td>long</td>
            <td>int/long</td>
          </tr>
        
          <tr id="bool">
            <td>bool</td>
            <td></td>
            <td>bool</td>
            <td>boolean</td>
            <td>boolean</td>
          </tr>
        
          <tr id="string">
            <td>string</td>
            <td>A string must always contain UTF-8 encoded or 7-bit ASCII text.</td>
            <td>string</td>
            <td>String</td>
            <td>str/unicode</td>
          </tr>
        
          <tr id="bytes">
            <td>bytes</td>
            <td>May contain any arbitrary sequence of bytes.</td>
            <td>string</td>
            <td>ByteString</td>
            <td>str</td>
          </tr>
        
      </tbody>
    </table>
  </body>
</html>
<|MERGE_RESOLUTION|>--- conflicted
+++ resolved
@@ -1874,8 +1874,6 @@
       
 
       
-<<<<<<< HEAD
-=======
         <h3 id="api.v1.alpha2.ExperimentStatus.ExperimentConditionType">ExperimentStatus.ExperimentConditionType</h3>
         <p></p>
         <table class="enum-table">
@@ -2040,7 +2038,6 @@
           </tbody>
         </table>
       
->>>>>>> 4c378bc3
 
       
 
