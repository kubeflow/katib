--- conflicted
+++ resolved
@@ -6,8 +6,6 @@
 - [api.proto](#api.proto)
     - [GetSuggestionsReply](#api.v1.alpha2.GetSuggestionsReply)
     - [GetSuggestionsRequest](#api.v1.alpha2.GetSuggestionsRequest)
-<<<<<<< HEAD
-=======
     - [GetTrialListReply](#api.v1.alpha2.GetTrialListReply)
     - [GetTrialListRequest](#api.v1.alpha2.GetTrialListRequest)
     - [GetTrialReply](#api.v1.alpha2.GetTrialReply)
@@ -40,7 +38,6 @@
     - [UpdateExperimentStatusRequest](#api.v1.alpha2.UpdateExperimentStatusRequest)
     - [UpdateTrialStatusReply](#api.v1.alpha2.UpdateTrialStatusReply)
     - [UpdateTrialStatusRequest](#api.v1.alpha2.UpdateTrialStatusRequest)
->>>>>>> 7cadd624
     - [ValidateAlgorithmSettingsReply](#api.v1.alpha2.ValidateAlgorithmSettingsReply)
     - [ValidateAlgorithmSettingsRequest](#api.v1.alpha2.ValidateAlgorithmSettingsRequest)
   
@@ -62,11 +59,6 @@
 Katib API
 
 
-<<<<<<< HEAD
-<a name="api.v1.alpha2.GetSuggestionsReply"></a>
-
-### GetSuggestionsReply
-=======
 <a name="api.v1.alpha2.AlgorithmSetting"></a>
 
 ### AlgorithmSetting
@@ -830,22 +822,11 @@
 <a name="api.v1.alpha2.UpdateAlgorithmExtraSettingsRequest"></a>
 
 ### UpdateAlgorithmExtraSettingsRequest
->>>>>>> 7cadd624
-
-
-
-| Field | Type | Label | Description |
-| ----- | ---- | ----- | ----------- |
-<<<<<<< HEAD
-| trials | [dbif.v1.alpha2.Trial](#dbif.v1.alpha2.Trial) |  |  |
-
-
-
-
-
-
-<a name="api.v1.alpha2.GetSuggestionsRequest"></a>
-=======
+
+
+
+| Field | Type | Label | Description |
+| ----- | ---- | ----- | ----------- |
 | experiment_name | [string](#string) |  |  |
 | extra_algorithm_settings | [AlgorithmSetting](#api.v1.alpha2.AlgorithmSetting) | repeated |  |
 
@@ -865,7 +846,6 @@
 
 
 <a name="api.v1.alpha2.UpdateExperimentStatusRequest"></a>
->>>>>>> 7cadd624
 
 ### GetSuggestionsRequest
 
@@ -874,10 +854,6 @@
 | Field | Type | Label | Description |
 | ----- | ---- | ----- | ----------- |
 | experiment_name | [string](#string) |  |  |
-<<<<<<< HEAD
-| algorithm_name | [string](#string) |  |  |
-| request_number | [int32](#int32) |  | The number of Suggestion you request at one time. When you set 3 to request_number, you can get three Suggestions at one time. |
-=======
 | new_status | [ExperimentStatus](#api.v1.alpha2.ExperimentStatus) |  |  |
 
 
@@ -905,7 +881,6 @@
 | ----- | ---- | ----- | ----------- |
 | trial_name | [string](#string) |  |  |
 | new_status | [TrialStatus](#api.v1.alpha2.TrialStatus) |  |  |
->>>>>>> 7cadd624
 
 
 
@@ -939,8 +914,6 @@
 
  
 
-<<<<<<< HEAD
-=======
 
 <a name="api.v1.alpha2.ExperimentStatus.ExperimentConditionType"></a>
 
@@ -999,7 +972,6 @@
 | FAILED | 4 |  |
 
 
->>>>>>> 7cadd624
  
 
  
@@ -1027,8 +999,6 @@
 
 | Method Name | Request Type | Response Type | Description |
 | ----------- | ------------ | ------------- | ------------|
-<<<<<<< HEAD
-=======
 | RegisterExperiment | [RegisterExperimentRequest](#api.v1.alpha2.RegisterExperimentRequest) | [RegisterExperimentReply](#api.v1.alpha2.RegisterExperimentReply) | Register a Experiment to DB. |
 | DeleteExperiment | [DeleteExperimentRequest](#api.v1.alpha2.DeleteExperimentRequest) | [DeleteExperimentReply](#api.v1.alpha2.DeleteExperimentReply) | Delete a Experiment from DB by name. |
 | GetExperiment | [GetExperimentRequest](#api.v1.alpha2.GetExperimentRequest) | [GetExperimentReply](#api.v1.alpha2.GetExperimentReply) | Get a Experiment from DB by name. |
@@ -1043,7 +1013,6 @@
 | UpdateTrialStatus | [UpdateTrialStatusRequest](#api.v1.alpha2.UpdateTrialStatusRequest) | [UpdateTrialStatusReply](#api.v1.alpha2.UpdateTrialStatusReply) | Update Status of a trial. |
 | ReportObservationLog | [ReportObservationLogRequest](#api.v1.alpha2.ReportObservationLogRequest) | [ReportObservationLogReply](#api.v1.alpha2.ReportObservationLogReply) | Report a log of Observations for a Trial. The log consists of timestamp and value of metric. Katib store every log of metrics. You can see accuracy curve or other metric logs on UI. |
 | GetObservationLog | [GetObservationLogRequest](#api.v1.alpha2.GetObservationLogRequest) | [GetObservationLogReply](#api.v1.alpha2.GetObservationLogReply) | Get all log of Observations for a Trial. |
->>>>>>> 7cadd624
 | GetSuggestions | [GetSuggestionsRequest](#api.v1.alpha2.GetSuggestionsRequest) | [GetSuggestionsReply](#api.v1.alpha2.GetSuggestionsReply) | Get Suggestions from a Suggestion service. |
 | ValidateAlgorithmSettings | [ValidateAlgorithmSettingsRequest](#api.v1.alpha2.ValidateAlgorithmSettingsRequest) | [ValidateAlgorithmSettingsReply](#api.v1.alpha2.ValidateAlgorithmSettingsReply) | Validate AlgorithmSettings in an Experiment. Suggestion service should return INVALID_ARGUMENT Error when the parameter is invalid |
 
