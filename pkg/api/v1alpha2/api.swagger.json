--- conflicted
+++ resolved
@@ -71,7 +71,6 @@
     }
   },
   "definitions": {
-<<<<<<< HEAD
     "ExperimentSpecParameterSpecs": {
       "type": "object",
       "properties": {
@@ -83,18 +82,6 @@
         }
       },
       "title": "* \nList of ParameterSpec"
-=======
-    "ExperimentStatusExperimentConditionType": {
-      "type": "string",
-      "enum": [
-        "CREATED",
-        "RUNNING",
-        "RESTARTING",
-        "SUCCEEDED",
-        "FAILED"
-      ],
-      "default": "CREATED"
->>>>>>> 7cadd624
     },
     "NasConfigOperations": {
       "type": "object",
@@ -165,7 +152,7 @@
       "type": "object",
       "properties": {
         "parameter_specs": {
-          "$ref": "#/definitions/alpha2ExperimentSpecParameterSpecs"
+          "$ref": "#/definitions/ExperimentSpecParameterSpecs"
         },
         "objective": {
           "$ref": "#/definitions/alpha2ObjectiveSpec"
@@ -193,46 +180,6 @@
       },
       "description": "*\nSpec of a Experiment. Experiment represents a single optimization run over a feasible space. \nEach Experiment contains a configuration describing the feasible space, as well as a set of Trials.\nIt is assumed that objective function f(x) does not change in the course of a Experiment."
     },
-<<<<<<< HEAD
-=======
-    "alpha2ExperimentSpecParameterSpecs": {
-      "type": "object",
-      "properties": {
-        "parameters": {
-          "type": "array",
-          "items": {
-            "$ref": "#/definitions/alpha2ParameterSpec"
-          }
-        }
-      },
-      "title": "* \nList of ParameterSpec"
-    },
-    "alpha2ExperimentStatus": {
-      "type": "object",
-      "properties": {
-        "start_time": {
-          "type": "string"
-        },
-        "completion_time": {
-          "type": "string"
-        },
-        "condition": {
-          "$ref": "#/definitions/ExperimentStatusExperimentConditionType"
-        }
-      }
-    },
-    "alpha2ExperimentSummary": {
-      "type": "object",
-      "properties": {
-        "experiment_name": {
-          "type": "string"
-        },
-        "status": {
-          "$ref": "#/definitions/alpha2ExperimentStatus"
-        }
-      }
-    },
->>>>>>> 7cadd624
     "alpha2FeasibleSpace": {
       "type": "object",
       "properties": {
@@ -372,23 +319,15 @@
         "operation_type": {
           "type": "string"
         },
-        "parameter_specs": {
-          "$ref": "#/definitions/alpha2OperationParameterSpecs"
+        "parameters": {
+          "type": "array",
+          "items": {
+            "$ref": "#/definitions/alpha2ParameterSpec"
+          },
+          "title": "* \nList of ParameterSpec"
         }
       },
       "title": "*\nConfig for operations in DAG"
-    },
-    "alpha2OperationParameterSpecs": {
-      "type": "object",
-      "properties": {
-        "parameters": {
-          "type": "array",
-          "items": {
-            "$ref": "#/definitions/alpha2ParameterSpec"
-          }
-        }
-      },
-      "title": "* \nList of ParameterSpec"
     },
     "alpha2ParameterAssignment": {
       "type": "object",
