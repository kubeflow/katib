--- conflicted
+++ resolved
@@ -17,9 +17,6 @@
     /**
      * Register a Experiment to DB.
      */
-<<<<<<< HEAD
-    
-=======
     rpc RegisterExperiment(RegisterExperimentRequest) returns (RegisterExperimentReply){
         option (google.api.http) = {
             post: "/api/Manager/RegisterExperiment"
@@ -168,7 +165,6 @@
             };
     };
 
->>>>>>> a30e8e14
     /** 
      * Get Suggestions from a Suggestion service.
      */
@@ -200,8 +196,6 @@
 //TODO
 }
 
-<<<<<<< HEAD
-=======
 /**
  * Types of value for HyperParameter.
  */
@@ -520,7 +514,6 @@
 message GetObservationLogReply {
     ObservationLog observation_log = 1;
 }
->>>>>>> a30e8e14
 
 message GetSuggestionsRequest {
     string experiment_name = 1;
