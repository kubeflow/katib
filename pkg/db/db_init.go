package db

import (
	"log"
)

func (d *dbConn) DBInit() {
	db := d.db
<<<<<<< HEAD
	_, err := db.Exec("CREATE TABLE IF NOT EXISTS studies" +
		"(id CHAR(16) PRIMARY KEY, " +
		"name VARCHAR(238), " +
		"owner VARCHAR(255), " +
		"optimization_type TINYINT, " +
		"optimization_goal DOUBLE, " +
		"parameter_configs TEXT, " +
		"tags TEXT, " +
		"objective_value_name VARCHAR(255), " +
		"metrics TEXT, " +
		"job_id TEXT)")
=======
	_, err := db.Exec(`CREATE TABLE IF NOT EXISTS studies
		(id CHAR(16) PRIMARY KEY,
		name VARCHAR(255),
		owner VARCHAR(255),
		optimization_type TINYINT,
		optimization_goal DOUBLE,
		parameter_configs TEXT,
		tags TEXT,
		objective_value_name VARCHAR(255),
		metrics TEXT,
		job_id TEXT)`)
>>>>>>> 106235bb
	if err != nil {
		log.Fatalf("Error creating studies table: %v", err)
	}

	_, err = db.Exec(`CREATE TABLE IF NOT EXISTS study_permissions
		(study_id CHAR(16) NOT NULL,
		access_permission VARCHAR(255),
		PRIMARY KEY (study_id, access_permission))`)
	if err != nil {
		log.Fatalf("Error creating study_permissions table: %v", err)
	}

	_, err = db.Exec(`CREATE TABLE IF NOT EXISTS trials
		(id CHAR(16) PRIMARY KEY,
		study_id CHAR(16),
		parameters TEXT,
		objective_value VARCHAR(255),
		tags TEXT,
		FOREIGN KEY(study_id) REFERENCES studies(id))`)
	if err != nil {
		log.Fatalf("Error creating trials table: %v", err)
	}

<<<<<<< HEAD
	_, err = db.Exec("CREATE TABLE IF NOT EXISTS workers" +
		"(id VARCHAR(255) PRIMARY KEY, " +
		"study_id CHAR(16), " +
		"trial_id CHAR(16), " +
		"type VARCHAR(255), " +
		"status TINYINT, " +
		"template_path TEXT, " +
		"tags TEXT, " +
		"FOREIGN KEY(study_id) REFERENCES studies(id), " +
		"FOREIGN KEY(trial_id) REFERENCES trials(id))")
=======
	_, err = db.Exec(`CREATE TABLE IF NOT EXISTS workers
		(id CHAR(16) PRIMARY KEY,
		study_id CHAR(16),
		trial_id CHAR(16),
		type VARCHAR(255),
		status TINYINT,
		template_path TEXT,
		tags TEXT,
		FOREIGN KEY(study_id) REFERENCES studies(id),
		FOREIGN KEY(trial_id) REFERENCES trials(id))`)
>>>>>>> 106235bb
	if err != nil {
		log.Fatalf("Error creating workers table: %v", err)
	}

<<<<<<< HEAD
	_, err = db.Exec("CREATE TABLE IF NOT EXISTS worker_metrics" +
		"(worker_id VARCHAR(255) NOT NULL, " +
		"id INT AUTO_INCREMENT PRIMARY KEY, " +
		"time DATETIME(6), " +
		"name VARCHAR(255), " +
		"value TEXT, " +
		"is_objective TINYINT)")
=======
	_, err = db.Exec(`CREATE TABLE IF NOT EXISTS worker_metrics
		(worker_id CHAR(16) NOT NULL,
		id INT AUTO_INCREMENT PRIMARY KEY,
		time DATETIME(6),
		name VARCHAR(255),
		value TEXT,
		is_objective TINYINT,
		FOREIGN KEY (worker_id) REFERENCES workers(id) ON DELETE CASCADE)`)
>>>>>>> 106235bb
	if err != nil {
		log.Fatalf("Error creating worker_metrics table: %v", err)
	}

<<<<<<< HEAD
	_, err = db.Exec("CREATE TABLE IF NOT EXISTS worker_lastlogs" +
		"(worker_id VARCHAR(255) PRIMARY KEY, " +
		"time DATETIME(6), " +
		"value TEXT)")
=======
	_, err = db.Exec(`CREATE TABLE IF NOT EXISTS worker_lastlogs
		(worker_id CHAR(16) PRIMARY KEY,
		time DATETIME(6),
		FOREIGN KEY (worker_id) REFERENCES workers(id) ON DELETE CASCADE)`)
>>>>>>> 106235bb
	if err != nil {
		log.Fatalf("Error creating worker_lastlogs table: %v", err)
	}

	_, err = db.Exec(`CREATE TABLE IF NOT EXISTS suggestion_param
		(id CHAR(16) PRIMARY KEY,
		suggestion_algo TEXT,
		study_id CHAR(16),
		parameters TEXT,
		FOREIGN KEY(study_id) REFERENCES studies(id))`)
	if err != nil {
		log.Fatalf("Error creating suggestion_param table: %v", err)
	}

	_, err = db.Exec(`CREATE TABLE IF NOT EXISTS earlystop_param
		(id CHAR(16) PRIMARY KEY,
		earlystop_argo TEXT,
		study_id CHAR(16),
		parameters TEXT,
		FOREIGN KEY(study_id) REFERENCES studies(id))`)
	if err != nil {
		log.Fatalf("Error creating earlystop_param table: %v", err)
	}
}<|MERGE_RESOLUTION|>--- conflicted
+++ resolved
@@ -6,7 +6,6 @@
 
 func (d *dbConn) DBInit() {
 	db := d.db
-<<<<<<< HEAD
 	_, err := db.Exec("CREATE TABLE IF NOT EXISTS studies" +
 		"(id CHAR(16) PRIMARY KEY, " +
 		"name VARCHAR(238), " +
@@ -18,19 +17,6 @@
 		"objective_value_name VARCHAR(255), " +
 		"metrics TEXT, " +
 		"job_id TEXT)")
-=======
-	_, err := db.Exec(`CREATE TABLE IF NOT EXISTS studies
-		(id CHAR(16) PRIMARY KEY,
-		name VARCHAR(255),
-		owner VARCHAR(255),
-		optimization_type TINYINT,
-		optimization_goal DOUBLE,
-		parameter_configs TEXT,
-		tags TEXT,
-		objective_value_name VARCHAR(255),
-		metrics TEXT,
-		job_id TEXT)`)
->>>>>>> 106235bb
 	if err != nil {
 		log.Fatalf("Error creating studies table: %v", err)
 	}
@@ -54,7 +40,6 @@
 		log.Fatalf("Error creating trials table: %v", err)
 	}
 
-<<<<<<< HEAD
 	_, err = db.Exec("CREATE TABLE IF NOT EXISTS workers" +
 		"(id VARCHAR(255) PRIMARY KEY, " +
 		"study_id CHAR(16), " +
@@ -65,23 +50,10 @@
 		"tags TEXT, " +
 		"FOREIGN KEY(study_id) REFERENCES studies(id), " +
 		"FOREIGN KEY(trial_id) REFERENCES trials(id))")
-=======
-	_, err = db.Exec(`CREATE TABLE IF NOT EXISTS workers
-		(id CHAR(16) PRIMARY KEY,
-		study_id CHAR(16),
-		trial_id CHAR(16),
-		type VARCHAR(255),
-		status TINYINT,
-		template_path TEXT,
-		tags TEXT,
-		FOREIGN KEY(study_id) REFERENCES studies(id),
-		FOREIGN KEY(trial_id) REFERENCES trials(id))`)
->>>>>>> 106235bb
 	if err != nil {
 		log.Fatalf("Error creating workers table: %v", err)
 	}
 
-<<<<<<< HEAD
 	_, err = db.Exec("CREATE TABLE IF NOT EXISTS worker_metrics" +
 		"(worker_id VARCHAR(255) NOT NULL, " +
 		"id INT AUTO_INCREMENT PRIMARY KEY, " +
@@ -89,31 +61,13 @@
 		"name VARCHAR(255), " +
 		"value TEXT, " +
 		"is_objective TINYINT)")
-=======
-	_, err = db.Exec(`CREATE TABLE IF NOT EXISTS worker_metrics
-		(worker_id CHAR(16) NOT NULL,
-		id INT AUTO_INCREMENT PRIMARY KEY,
-		time DATETIME(6),
-		name VARCHAR(255),
-		value TEXT,
-		is_objective TINYINT,
-		FOREIGN KEY (worker_id) REFERENCES workers(id) ON DELETE CASCADE)`)
->>>>>>> 106235bb
 	if err != nil {
 		log.Fatalf("Error creating worker_metrics table: %v", err)
 	}
-
-<<<<<<< HEAD
 	_, err = db.Exec("CREATE TABLE IF NOT EXISTS worker_lastlogs" +
 		"(worker_id VARCHAR(255) PRIMARY KEY, " +
 		"time DATETIME(6), " +
 		"value TEXT)")
-=======
-	_, err = db.Exec(`CREATE TABLE IF NOT EXISTS worker_lastlogs
-		(worker_id CHAR(16) PRIMARY KEY,
-		time DATETIME(6),
-		FOREIGN KEY (worker_id) REFERENCES workers(id) ON DELETE CASCADE)`)
->>>>>>> 106235bb
 	if err != nil {
 		log.Fatalf("Error creating worker_lastlogs table: %v", err)
 	}
