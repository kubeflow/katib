package db

import (
	crand "crypto/rand"
	"database/sql"
	"fmt"
	"log"
	"math/big"
	"math/rand"
	"os"
	"time"

	_ "github.com/go-sql-driver/mysql"
	"github.com/golang/protobuf/jsonpb"

	v1alpha2 "github.com/kubeflow/katib/pkg/api/v1alpha2"
)

const (
	dbDriver     = "mysql"
	dbNameTmpl   = "root:%s@tcp(katib-db:3306)/katib?timeout=5s"
	mysqlTimeFmt = "2006-01-02 15:04:05.999999"

	connectInterval = 5 * time.Second
	connectTimeout  = 60 * time.Second
)

type GetWorkerLogOpts struct {
	Name       string
	SinceTime  *time.Time
	Descending bool
	Limit      int32
	Objective  bool
}

type WorkerLog struct {
	Time  time.Time
	Name  string
	Value string
}

type KatibDBInterface interface {
	DBInit()
	SelectOne() error

	RegisterExperiment(experiment *v1alpha2.Experiment) error
	DeleteExperiment(experimentName string) error
	GetExperiment(experimentName string) (*v1alpha2.Experiment, error)
	GetExperimentList() ([]*v1alpha2.ExperimentSummary, error)
	UpdateExperimentStatus(experimentName string, newStatus *v1alpha2.ExperimentStatus) error

	UpdateAlgorithmExtraSettings(experimentName string, extraAlgorithmSetting []*v1alpha2.AlgorithmSetting) error
	GetAlgorithmExtraSettings(experimentName string) ([]*v1alpha2.AlgorithmSetting, error)

	RegisterTrial(trial *v1alpha2.Trial) error
	GetTrialList(experimentName string, filter string) ([]*v1alpha2.Trial, error)
	GetTrial(trialName string) (*v1alpha2.Trial, error)
	UpdateTrialStatus(trialName string, newStatus *v1alpha2.TrialStatus) error
	DeleteTrial(trialName string) error

	RegisterObservationLog(trialName string, observationLog *v1alpha2.ObservationLog) error
	GetObservationLog(trialName string, startTime string, endTime string) (*v1alpha2.ObservationLog, error)
}

type dbConn struct {
	db *sql.DB
}

var rs1Letters = []rune("abcdefghijklmnopqrstuvwxyz")

func getDbName() string {
	dbPass := os.Getenv("MYSQL_ROOT_PASSWORD")
	if dbPass == "" {
		log.Printf("WARN: Env var MYSQL_ROOT_PASSWORD is empty. Falling back to \"test\".")

		// For backward compatibility, e.g. in case that all but vizier-core
		// is older ones so we do not have Secret nor upgraded vizier-db.
		dbPass = "test"
	}

	return fmt.Sprintf(dbNameTmpl, dbPass)
}

func openSQLConn(driverName string, dataSourceName string, interval time.Duration,
	timeout time.Duration) (*sql.DB, error) {
	ticker := time.NewTicker(interval)
	defer ticker.Stop()

	timeoutC := time.After(timeout)
	for {
		select {
		case <-ticker.C:
			if db, err := sql.Open(driverName, dataSourceName); err == nil {
				if err = db.Ping(); err == nil {
					return db, nil
				}
			}
		case <-timeoutC:
			return nil, fmt.Errorf("Timeout waiting for DB conn successfully opened.")
		}
	}
}

func NewWithSQLConn(db *sql.DB) (KatibDBInterface, error) {
	d := new(dbConn)
	d.db = db
	seed, err := crand.Int(crand.Reader, big.NewInt(1<<63-1))
	if err != nil {
		return nil, fmt.Errorf("RNG initialization failed: %v", err)
	}
	// We can do the following instead, but it creates a locking issue
	//d.rng = rand.New(rand.NewSource(seed.Int64()))
	rand.Seed(seed.Int64())

	return d, nil
}

func New() (KatibDBInterface, error) {
	db, err := openSQLConn(dbDriver, getDbName(), connectInterval, connectTimeout)
	if err != nil {
		return nil, fmt.Errorf("DB open failed: %v", err)
	}
	return NewWithSQLConn(db)
}

func (d *dbConn) RegisterExperiment(experiment *v1alpha2.Experiment) error {
	var paramSpecs string
	var objSpec string
	var algoSpec string
	var nasConfig string
	var start_time string
	var completion_time string
	var err error
	if experiment.Spec != nil {
		if experiment.Spec.ParameterSpecs != nil {
			paramSpecs, err = (&jsonpb.Marshaler{}).MarshalToString(experiment.Spec.ParameterSpecs)
			if err != nil {
				return fmt.Errorf("Error marshaling Parameters: %v", err)
			}
		}
		if experiment.Spec.Objective != nil {
			objSpec, err = (&jsonpb.Marshaler{}).MarshalToString(experiment.Spec.Objective)
			if err != nil {
				return fmt.Errorf("Error marshaling Objective: %v", err)
			}
		}
		if experiment.Spec.Algorithm != nil {
			algoSpec, err = (&jsonpb.Marshaler{}).MarshalToString(experiment.Spec.Algorithm)
			if err != nil {
				return fmt.Errorf("Error marshaling Algorithm: %v", err)
			}
		}
		if experiment.Spec.NasConfig != nil {
			nasConfig, err = (&jsonpb.Marshaler{}).MarshalToString(experiment.Spec.NasConfig)
			if err != nil {
				return fmt.Errorf("Error marshaling NasConfig: %v", err)
			}
		}
	} else {
		return fmt.Errorf("Invalid experiment: spec is nil.")
	}

<<<<<<< HEAD
	now_str := time.Now().UTC().Format(mysqlTimeFmt)
	start_time = now_str
	completion_time = now_str
	if experiment.Status != nil {
		if experiment.Status.StartTime != "" {
			s_time, err := time.Parse(time.RFC3339Nano, experiment.Status.StartTime)
=======
	start_time = time.Now().UTC().Format(mysqlTimeFmt)
	completion_time = time.Time{}.UTC().Format(mysqlTimeFmt)
	if experiment.ExperimentStatus != nil {
		if experiment.ExperimentStatus.StartTime != "" {
			s_time, err := time.Parse(time.RFC3339Nano, experiment.ExperimentStatus.StartTime)
>>>>>>> cb6113ea
			if err != nil {
				return fmt.Errorf("Error parsing start time %s: %v", experiment.Status.StartTime, err)
			}
			start_time = s_time.UTC().Format(mysqlTimeFmt)
		}
		if experiment.Status.CompletionTime != "" {
			c_time, err := time.Parse(time.RFC3339Nano, experiment.Status.CompletionTime)
			if err != nil {
				return fmt.Errorf("Error parsing completion time %s: %v", experiment.Status.CompletionTime, err)
			}
			completion_time = c_time.UTC().Format(mysqlTimeFmt)
		}
	}

	_, err = d.db.Exec(
		`INSERT INTO experiments (
			name, 
			parameters, 
			objective, 
			algorithm, 
			trial_template,
			metrics_collector_spec,
			parallel_trial_count, 
			max_trial_count,
			status,
			start_time,
			completion_time,
			nas_config) VALUES (?, ?, ?, ?, ?, ?, ?, ?, ?, ?, ?, ?)`,
		experiment.Name,
		paramSpecs,
		objSpec,
		algoSpec,
		experiment.Spec.TrialTemplate,
		experiment.Spec.MetricsCollectorSpec,
		experiment.Spec.ParallelTrialCount,
		experiment.Spec.MaxTrialCount,
		v1alpha2.ExperimentStatus_CREATED,
		start_time,
		completion_time,
		nasConfig,
	)
	return err
}

func (d *dbConn) DeleteExperiment(experimentName string) error {
	_, err := d.db.Exec("DELETE FROM experiments WHERE name = ?", experimentName)
	return err
}
func (d *dbConn) GetExperiment(experimentName string) (*v1alpha2.Experiment, error) {
	var id string
	var paramSpecs string
	var objSpec string
	var algoSpec string
	var nasConfig string
	var start_time string
	var completion_time string

	experiment := &v1alpha2.Experiment{
		Spec:   &v1alpha2.ExperimentSpec{},
		Status: &v1alpha2.ExperimentStatus{},
	}
	row := d.db.QueryRow("SELECT * FROM experiments WHERE name = ?", experimentName)
	err := row.Scan(
		&id,
		&experiment.Name,
		&paramSpecs,
		&objSpec,
		&algoSpec,
		&experiment.Spec.TrialTemplate,
		&experiment.Spec.MetricsCollectorSpec,
		&experiment.Spec.ParallelTrialCount,
		&experiment.Spec.MaxTrialCount,
		&experiment.Status.Condition,
		&start_time,
		&completion_time,
		&nasConfig,
	)
	if err != nil {
		return nil, err
	}
	if paramSpecs != "" {
		experiment.Spec.ParameterSpecs = new(v1alpha2.ExperimentSpec_ParameterSpecs)
		err = jsonpb.UnmarshalString(paramSpecs, experiment.Spec.ParameterSpecs)
		if err != nil {
			return nil, err
		}
	}
	if objSpec != "" {
		experiment.Spec.Objective = new(v1alpha2.ObjectiveSpec)
		err = jsonpb.UnmarshalString(objSpec, experiment.Spec.Objective)
		if err != nil {
			return nil, err
		}
	}
	if algoSpec != "" {
		experiment.Spec.Algorithm = new(v1alpha2.AlgorithmSpec)
		err = jsonpb.UnmarshalString(algoSpec, experiment.Spec.Algorithm)
		if err != nil {
			return nil, err
		}
	}
	if nasConfig != "" {
		experiment.Spec.NasConfig = new(v1alpha2.NasConfig)
		err = jsonpb.UnmarshalString(nasConfig, experiment.Spec.NasConfig)
		if err != nil {
			return nil, err
		}
	}
	if start_time != "" {
		start_timeMysql, err := time.Parse(mysqlTimeFmt, start_time)
		if err != nil {
			return nil, fmt.Errorf("Error parsing Trial start time %s to mysqlFormat: %v", start_time, err)
		}
		experiment.Status.StartTime = start_timeMysql.UTC().Format(time.RFC3339Nano)
	}
	if completion_time != "" {
		completion_timeMysql, err := time.Parse(mysqlTimeFmt, completion_time)
		if err != nil {
			return nil, fmt.Errorf("Error parsing Trial completion time %s to mysqlFormat: %v", completion_time, err)
		}
		experiment.Status.CompletionTime = completion_timeMysql.UTC().Format(time.RFC3339Nano)
	}
	return experiment, nil
}

func (d *dbConn) GetExperimentList() ([]*v1alpha2.ExperimentSummary, error) {
	rows, err := d.db.Query(`SELECT name, status, start_time, completion_time FROM experiments`)
	if err != nil {
		return nil, err
	}
	defer rows.Close()
	var result []*v1alpha2.ExperimentSummary
	var start_time string
	var completion_time string
	for rows.Next() {
		experiment_sum := v1alpha2.ExperimentSummary{
			ExperimentName: "",
			Status:         &v1alpha2.ExperimentStatus{},
		}
		err = rows.Scan(
			&experiment_sum.ExperimentName,
			&experiment_sum.Status.Condition,
			&start_time,
			&completion_time,
		)
		if err != nil {
			return nil, fmt.Errorf("Fail to get Experiment from DB. %v", err)
		}
		if start_time != "" {
			start_timeMysql, err := time.Parse(mysqlTimeFmt, start_time)
			if err != nil {
				return nil, fmt.Errorf("Error parsing Trial start time %s to mysqlFormat: %v", start_time, err)
			}
			experiment_sum.Status.StartTime = start_timeMysql.UTC().Format(time.RFC3339Nano)
		}
		if completion_time != "" {
			completion_timeMysql, err := time.Parse(mysqlTimeFmt, completion_time)
			if err != nil {
				return nil, fmt.Errorf("Error parsing Trial completion time %s to mysqlFormat: %v", completion_time, err)
			}
			experiment_sum.Status.CompletionTime = completion_timeMysql.UTC().Format(time.RFC3339Nano)
		}
		result = append(result, &experiment_sum)
	}
	return result, nil
}

func (d *dbConn) UpdateExperimentStatus(experimentName string, newStatus *v1alpha2.ExperimentStatus) error {
	start_time := ""
	completion_time := ""
	var err error
	if newStatus.StartTime != "" {
		s_time, err := time.Parse(time.RFC3339Nano, newStatus.StartTime)
		if err != nil {
			return fmt.Errorf("Error parsing start time %s: %v", newStatus.StartTime, err)
		}
		start_time = s_time.UTC().Format(mysqlTimeFmt)
	}
	if newStatus.CompletionTime != "" {
		c_time, err := time.Parse(time.RFC3339Nano, newStatus.CompletionTime)
		if err != nil {
			return fmt.Errorf("Error parsing completion time %s: %v", newStatus.CompletionTime, err)
		}
		completion_time = c_time.UTC().Format(mysqlTimeFmt)
	}
	_, err = d.db.Exec(`UPDATE experiments SET status = ?,
		start_time = ?,
		completion_time = ? WHERE name = ?`,
		newStatus.Condition,
		start_time,
		completion_time,
		experimentName)
	return err
}

func (d *dbConn) UpdateAlgorithmExtraSettings(experimentName string, extraAlgorithmSetting []*v1alpha2.AlgorithmSetting) error {
	aesList, err := d.GetAlgorithmExtraSettings(experimentName)
	if err != nil {
		return fmt.Errorf("Failed to get current state %v", err)
	}
	for _, neas := range extraAlgorithmSetting {
		isin := false
		for _, ceas := range aesList {
			if ceas.Name == neas.Name {
				_, err = d.db.Exec(`UPDATE extra_algorithm_settings SET value = ? ,
						WHERE experiment_name = ? AND setting_name = ?`,
					neas.Value, experimentName, ceas.Name)
				if err != nil {
					return fmt.Errorf("Failed to update state %v", err)
				}
				isin = true
				break
			}
		}
		if !isin {
			_, err = d.db.Exec(
				`INSERT INTO extra_algorithm_settings (
			experiment_name,
			setting_name,
			value) VALUES (?, ?, ?)`,
				experimentName,
				neas.Name,
				neas.Value,
			)
			if err != nil {
				return fmt.Errorf("Failed to update state %v", err)
			}
		}
	}
	return nil
}

func (d *dbConn) GetAlgorithmExtraSettings(experimentName string) ([]*v1alpha2.AlgorithmSetting, error) {
	rows, err := d.db.Query("SELECT setting_name, value FROM extra_algorithm_settings WHERE experiment_name = ?", experimentName)
	if err != nil {
		return nil, err
	}
	defer rows.Close()
	var result []*v1alpha2.AlgorithmSetting
	for rows.Next() {
		as := new(v1alpha2.AlgorithmSetting)
		err := rows.Scan(
			&as.Name,
			&as.Value,
		)
		if err != nil {
			return nil, fmt.Errorf("Failed to scan ExtraSetting %v", err)
		}
		result = append(result, as)
	}
	return result, nil
}

func (d *dbConn) RegisterTrial(trial *v1alpha2.Trial) error {
	var objSpec string
	var paramAssignment string
	var start_time string
	var completion_time string
	var observation string
	var err error
	if trial.Spec != nil {
		if trial.Spec.Objective != nil {
			objSpec, err = (&jsonpb.Marshaler{}).MarshalToString(trial.Spec.Objective)
			if err != nil {
				return fmt.Errorf("Error marshaling Objective: %v", err)
			}
		}
		if trial.Spec.ParameterAssignments != nil {
			paramAssignment, err = (&jsonpb.Marshaler{}).MarshalToString(trial.Spec.ParameterAssignments)
			if err != nil {
				return fmt.Errorf("Error marshaling Parameters: %v", err)
			}
		}
	} else {
		return fmt.Errorf("Invalid trial: spec is nil.")
	}

	now_str := time.Now().UTC().Format(mysqlTimeFmt)
	start_time = now_str
	completion_time = now_str

	if trial.Status != nil {
		if trial.Status.Observation != nil {
			observation, err = (&jsonpb.Marshaler{}).MarshalToString(trial.Status.Observation)
			if err != nil {
				return fmt.Errorf("Error marshaling Objective: %v", err)
			}
		}
		if trial.Status.StartTime != "" {
			s_time, err := time.Parse(time.RFC3339Nano, trial.Status.StartTime)
			if err != nil {
				return fmt.Errorf("Error parsing start time %s: %v", trial.Status.StartTime, err)
			}
			start_time = s_time.UTC().Format(mysqlTimeFmt)
		}
		if trial.Status.CompletionTime != "" {
			c_time, err := time.Parse(time.RFC3339Nano, trial.Status.CompletionTime)
			if err != nil {
				return fmt.Errorf("Error parsing completion time %s: %v", trial.Status.CompletionTime, err)
			}
			completion_time = c_time.UTC().Format(mysqlTimeFmt)
		}
	}
	_, err = d.db.Exec(
		`INSERT INTO trials (
			name, 
			experiment_name,
			objective,
			parameter_assignments,
			run_spec,
			metrics_collector_spec,
			observation,
			status,
			start_time,
			completion_time) VALUES (?, ?, ?, ?, ?, ?, ?, ?, ?, ?)`,
		trial.Name,
		trial.Spec.ExperimentName,
		objSpec,
		paramAssignment,
		trial.Spec.RunSpec,
		trial.Spec.MetricsCollectorSpec,
		observation,
		v1alpha2.TrialStatus_PENDING,
		start_time,
		completion_time,
	)
	return err
}

func (d *dbConn) GetTrialList(experimentName string, filter string) ([]*v1alpha2.Trial, error) {
	var id string
	var objSpec string
	var paramAssignment string
	var start_time string
	var completion_time string
	var observation string
	var qstr = "SELECT * FROM trials WHERE experiment_name = ?"
	var qfield = []interface{}{experimentName}
	if filter != "" {
		//Currently only support filter by name.
		//TODO support other type of fiter
		//e.g.
		//* filter:name=foo
		//* filter:start_time>x
		//*filter:end_time<=y
		qstr += " AND name LIKE '%?%'"
		qfield = append(qfield, filter)
	}
	rows, err := d.db.Query(qstr, qfield...)
	if err != nil {
		return nil, err
	}
	defer rows.Close()
	var result []*v1alpha2.Trial
	for rows.Next() {
		trial := &v1alpha2.Trial{
			Spec:   &v1alpha2.TrialSpec{},
			Status: &v1alpha2.TrialStatus{},
		}
		err := rows.Scan(
			&id,
			&trial.Name,
			&trial.Spec.ExperimentName,
			&objSpec,
			&paramAssignment,
			&trial.Spec.RunSpec,
			&trial.Spec.MetricsCollectorSpec,
			&observation,
			&trial.Status.Condition,
			&start_time,
			&completion_time,
		)
		if err != nil {
			return nil, fmt.Errorf("Failed to scan trial %v", err)
		}
		if objSpec != "" {
			trial.Spec.Objective = new(v1alpha2.ObjectiveSpec)
			err = jsonpb.UnmarshalString(objSpec, trial.Spec.Objective)
			if err != nil {
				return nil, err
			}
		}
		if paramAssignment != "" {
			trial.Spec.ParameterAssignments = new(v1alpha2.TrialSpec_ParameterAssignments)
			err = jsonpb.UnmarshalString(paramAssignment, trial.Spec.ParameterAssignments)
			if err != nil {
				return nil, err
			}
		}
		if observation != "" {
			trial.Status.Observation = new(v1alpha2.Observation)
			err = jsonpb.UnmarshalString(observation, trial.Status.Observation)
			if err != nil {
				return nil, err
			}
		}
		if start_time != "" {
			start_timeMysql, err := time.Parse(mysqlTimeFmt, start_time)
			if err != nil {
				return nil, fmt.Errorf("Error parsing Trial start time %s to mysqlFormat: %v", start_time, err)
			}
			trial.Status.StartTime = start_timeMysql.UTC().Format(time.RFC3339Nano)
		}
		if completion_time != "" {
			completion_timeMysql, err := time.Parse(mysqlTimeFmt, completion_time)
			if err != nil {
				return nil, fmt.Errorf("Error parsing Trial completion time %s to mysqlFormat: %v", completion_time, err)
			}
			trial.Status.CompletionTime = completion_timeMysql.UTC().Format(time.RFC3339Nano)
		}
		result = append(result, trial)
	}
	return result, nil
}

func (d *dbConn) GetTrial(trialName string) (*v1alpha2.Trial, error) {
	var id string
	var objSpec string
	var paramAssignment string
	var start_time string
	var completion_time string
	var observation string
	trial := &v1alpha2.Trial{
		Spec:   &v1alpha2.TrialSpec{},
		Status: &v1alpha2.TrialStatus{},
	}
	row := d.db.QueryRow("SELECT * FROM trials WHERE name = ?", trialName)
	err := row.Scan(
		&id,
		&trial.Name,
		&trial.Spec.ExperimentName,
		&objSpec,
		&paramAssignment,
		&trial.Spec.RunSpec,
		&trial.Spec.MetricsCollectorSpec,
		&observation,
		&trial.Status.Condition,
		&start_time,
		&completion_time,
	)
	if objSpec != "" {
		trial.Spec.Objective = new(v1alpha2.ObjectiveSpec)
		err = jsonpb.UnmarshalString(objSpec, trial.Spec.Objective)
		if err != nil {
			return nil, err
		}
	}
	if paramAssignment != "" {
		trial.Spec.ParameterAssignments = new(v1alpha2.TrialSpec_ParameterAssignments)
		err = jsonpb.UnmarshalString(paramAssignment, trial.Spec.ParameterAssignments)
		if err != nil {
			return nil, err
		}
	}
	if observation != "" {
		trial.Status.Observation = new(v1alpha2.Observation)
		err = jsonpb.UnmarshalString(observation, trial.Status.Observation)
		if err != nil {
			return nil, err
		}
	}
	if start_time != "" {
		start_timeMysql, err := time.Parse(mysqlTimeFmt, start_time)
		if err != nil {
			return nil, fmt.Errorf("Error parsing Trial start time %s to mysqlFormat: %v", start_time, err)
		}
		trial.Status.StartTime = start_timeMysql.UTC().Format(time.RFC3339Nano)
	}
	if completion_time != "" {
		completion_timeMysql, err := time.Parse(mysqlTimeFmt, completion_time)
		if err != nil {
			return nil, fmt.Errorf("Error parsing Trial completion time %s to mysqlFormat: %v", completion_time, err)
		}
		trial.Status.CompletionTime = completion_timeMysql.UTC().Format(time.RFC3339Nano)
	}

	return trial, nil
}

func (d *dbConn) UpdateTrialStatus(trialName string, newStatus *v1alpha2.TrialStatus) error {
	var observation string = ""
	var formattedStartTime, formattedCompletionTime string = "", ""
	var err error
	if newStatus.Observation != nil {
		observation, err = (&jsonpb.Marshaler{}).MarshalToString(newStatus.Observation)
		if err != nil {
			return fmt.Errorf("Error marshaling Objective: %v", err)
		}
	}

	if newStatus.StartTime != "" {
		start_time, err := time.Parse(time.RFC3339Nano, newStatus.StartTime)
		if err != nil {
			return fmt.Errorf("Error parsing start time %s: %v", newStatus.StartTime, err)
		}
		formattedStartTime = start_time.UTC().Format(mysqlTimeFmt)
	}
	if newStatus.CompletionTime != "" {
		completion_time, err := time.Parse(time.RFC3339Nano, newStatus.CompletionTime)
		if err != nil {
			return fmt.Errorf("Error parsing completion time %s: %v", newStatus.CompletionTime, err)
		}
		formattedCompletionTime = completion_time.UTC().Format(mysqlTimeFmt)
	}
	_, err = d.db.Exec(`UPDATE trials SET status = ?,
		start_time = ?,
		completion_time = ?,
		observation = ? WHERE name = ?`,
		newStatus.Condition,
		formattedStartTime,
		formattedCompletionTime,
		observation,
		trialName)
	return err
}
func (d *dbConn) DeleteTrial(trialName string) error {
	_, err := d.db.Exec("DELETE FROM trials WHERE name = ?", trialName)
	return err
}

func (d *dbConn) RegisterObservationLog(trialName string, observationLog *v1alpha2.ObservationLog) error {
	var mname, mvalue string
	for _, mlog := range observationLog.MetricLogs {
		mname = mlog.Metric.Name
		mvalue = mlog.Metric.Value
		if mlog.TimeStamp == "" {
			continue
		}
		t, err := time.Parse(time.RFC3339Nano, mlog.TimeStamp)
		if err != nil {
			return fmt.Errorf("Error parsing start time %s: %v", mlog.TimeStamp, err)
		}
		sqlTimeStr := t.UTC().Format(mysqlTimeFmt)
		_, err = d.db.Exec(
			`INSERT INTO observation_logs (
				trial_name,
				time,
				metric_name,
				value
			) VALUES (?, ?, ?, ?)`,
			trialName,
			sqlTimeStr,
			mname,
			mvalue,
		)
		if err != nil {
			return err
		}
	}
	return nil
}
func (d *dbConn) GetObservationLog(trialName string, startTime string, endTime string) (*v1alpha2.ObservationLog, error) {
	qfield := []interface{}{trialName}
	qstr := ""
	if startTime != "" {
		s_time, err := time.Parse(time.RFC3339Nano, startTime)
		if err != nil {
			return nil, fmt.Errorf("Error parsing start time %s: %v", startTime, err)
		}
		formattedStartTime := s_time.UTC().Format(mysqlTimeFmt)
		qstr += " AND time >= ?"
		qfield = append(qfield, formattedStartTime)
	}
	if endTime != "" {
		e_time, err := time.Parse(time.RFC3339Nano, endTime)
		if err != nil {
			return nil, fmt.Errorf("Error parsing completion time %s: %v", endTime, err)
		}
		formattedEndTime := e_time.UTC().Format(mysqlTimeFmt)
		qstr += " AND time <= ?"
		qfield = append(qfield, formattedEndTime)
	}
	rows, err := d.db.Query("SELECT time, metric_name, value FROM observation_logs WHERE trial_name = ?"+qstr+" ORDER BY time",
		qfield...)
	if err != nil {
		return nil, fmt.Errorf("Failed to get ObservationLogs %v", err)
	}
	result := &v1alpha2.ObservationLog{
		MetricLogs: []*v1alpha2.MetricLog{},
	}
	for rows.Next() {
		var mname, mvalue, sqlTimeStr string
		err := rows.Scan(&sqlTimeStr, &mname, &mvalue)
		if err != nil {
			log.Printf("Error scanning log: %v", err)
			continue
		}
		ptime, err := time.Parse(mysqlTimeFmt, sqlTimeStr)
		if err != nil {
			log.Printf("Error parsing time %s: %v", sqlTimeStr, err)
			continue
		}
		timeStamp := ptime.UTC().Format(time.RFC3339Nano)
		result.MetricLogs = append(result.MetricLogs, &v1alpha2.MetricLog{
			TimeStamp: timeStamp,
			Metric: &v1alpha2.Metric{
				Name:  mname,
				Value: mvalue,
			},
		})
	}
	return result, nil
}<|MERGE_RESOLUTION|>--- conflicted
+++ resolved
@@ -160,20 +160,11 @@
 		return fmt.Errorf("Invalid experiment: spec is nil.")
 	}
 
-<<<<<<< HEAD
-	now_str := time.Now().UTC().Format(mysqlTimeFmt)
-	start_time = now_str
-	completion_time = now_str
+	start_time = time.Now().UTC().Format(mysqlTimeFmt)
+	completion_time = time.Time{}.UTC().Format(mysqlTimeFmt)
 	if experiment.Status != nil {
 		if experiment.Status.StartTime != "" {
 			s_time, err := time.Parse(time.RFC3339Nano, experiment.Status.StartTime)
-=======
-	start_time = time.Now().UTC().Format(mysqlTimeFmt)
-	completion_time = time.Time{}.UTC().Format(mysqlTimeFmt)
-	if experiment.ExperimentStatus != nil {
-		if experiment.ExperimentStatus.StartTime != "" {
-			s_time, err := time.Parse(time.RFC3339Nano, experiment.ExperimentStatus.StartTime)
->>>>>>> cb6113ea
 			if err != nil {
 				return fmt.Errorf("Error parsing start time %s: %v", experiment.Status.StartTime, err)
 			}
@@ -451,9 +442,8 @@
 		return fmt.Errorf("Invalid trial: spec is nil.")
 	}
 
-	now_str := time.Now().UTC().Format(mysqlTimeFmt)
-	start_time = now_str
-	completion_time = now_str
+	start_time = time.Now().UTC().Format(mysqlTimeFmt)
+	completion_time = time.Time{}.UTC().Format(mysqlTimeFmt)
 
 	if trial.Status != nil {
 		if trial.Status.Observation != nil {
