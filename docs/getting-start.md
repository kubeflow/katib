# Getting Start

## Requirements

- Docker
- kubernetes cluster ( kubectlable from your PC and if you want to use GPU, set up k8s [GPU scheduling]( https://kubernetes.io/docs/tasks/manage-gpus/scheduling-gpus/ ))
- Ingress controller (e.g. Nginx)

## Install the system and CLI

First, Copy CLI tool.

For Linux
```bash
$ curl -Lo katib-cli https://github.com/kubeflow/katib/releases/download/v0.1.1-alpha/katib-cli-linux-amd64 && chmod +x katib-cli && sudo mv katib-cli /usr/local/bin/
<<<<<<< HEAD
```

For Mac
```bash
$ curl -Lo katib-cli https://github.com/kubeflow/katib/releases/download/v0.1.1-alpha/katib-cli-darwin-amd64 && chmod +x katib-cli && sudo mv katib-cli /usr/local/bin/
=======
>>>>>>> 16ec61d2
```

The cli tool will be put `/usr/local/bin/` directory.

Let's deploy Katib on your cluster.
Kubernetes manifests are in `manifests` directory.
Set the environment of your cluster(Ingress, Persistent Volumes).

```bash
$ ./scripts/deploy.sh
```

## Use CLI

vizier-core is a service of type NodePort, with port 30678.

Check which node the vizier-core was deployed.
Then access vizier API.

```bash
$ kubectl get -n katib pod -o wide
NAME                                        READY     STATUS    RESTARTS   AGE       IP          NODE
dlk-manager-6d8886f988-m485v                1/1       Running   0          11m       10.44.0.4   node2
modeldb-backend-57667f44f6-5cl8k            1/1       Running   0          11m       10.35.0.4   gpu-node2
modeldb-db-6fc46458f6-fv2mn                 1/1       Running   0          11m       10.47.0.4   gpu-node3
modeldb-frontend-5f6cf5c496-m7gxc           1/1       Running   0          11m       10.39.0.4   gpu-node1
vizier-core-864dd6fdd4-r55qv                1/1       Running   0          11m       10.35.0.5   gpu-node2
vizier-db-7b6f8c59bc-mjhh4                  1/1       Running   0          11m       10.36.0.4   node1
vizier-suggestion-random-5895dc79b4-pbqkc   1/1       Running   0          11m       10.47.0.5   gpu-node3

$ katib-cli -s gpu-node2:30678 get studies
2018/04/03 05:14:49 connecting gpu-node2:30678
StudyID                 Name    Owner   RunningTrial    CompletedTrial
```

If your DNS cannot resolve the node name, connect it via IP. Get node's IP by

```
kubectl get -n katib node YOUR_NODE -o wide
```

If you are using GKE, create a firewall rule to allow traffic on port 30678.

```
gcloud compute firewall-rules create katibservice --allow tcp:30678
```

## Create Example Study

Try Createstudy. Study will be created and start hyperparameter search.

```bash
$ katib-cli -s gpu-node2:30678 -f ../examples/random.yml create study
2018/04/03 05:16:37 connecting gpu-node2:30678
2018/04/03 05:16:37 study conf{cifer10 root MAXIMIZE 0 configs:<name:"--lr" parameter_type:DOUBLE feasible:<max:"0.07" min:"0.03" > > configs:<name:"--lr-factor" parameter_type:DOUBLE feasible:<max:"0.2" min:"0.05" > > configs:<name:"--max-random-h" parameter_type:INT feasible:<max:"46" min:"26" > > configs:<name:"--max-random-l" parameter_type:INT feasible:<max:"75" min:"25" > > configs:<name:"--num-epochs" parameter_type:INT feasible:<max:"3" min:"3" > >  [] random median  [name:"SuggestionNum" value:"2"  name:"MaxParallel" value:"2" ] [] Validation-accuracy [accuracy] mxnet/python:gpu [python /mxnet/example/image-classification/train_cifar10.py --batch-size=512 --gpus=0,1] 2 default-scheduler <nil> }
2018/04/03 05:16:37 req Createstudy
2018/04/03 05:16:37 CreateStudy: study_id:"fef3711aa343fae6"
```

You can check the job is running with `kubectl` command.

```bash
$ katib-cli -s gpu-node2:30678 get studies
2018/04/03 05:19:49 connecting gpu-node2:30678
StudyID                 Name    Owner   RunningTrial    CompletedTrial
fef3711aa343fae6        cifer10 root    2       0

$ kubectl get -n katib job
NAME                        DESIRED   SUCCESSFUL   AGE
b325ec8d96ce16df-worker-0   1         0            1m
wbe8aabd6ad4f50e-worker-0   1         0            1m
```

Check the status of jobs with `katib-cli` command.

```bash
$ katib-cli -s gpu-node2:30678 get studies
2018/04/03 05:26:20 connecting gpu-node2:30678
StudyID                 Name    Owner   RunningTrial    CompletedTrial
fef3711aa343fae6        cifer10 root    1       1
```

When some trials are completed, you can check the result of completed trials.
See endpoint of Katib UI ingress.
In this example, the endpoint is `k-cluster.example.net/katib`

```bash
$ kubectl -n katib describe ingress katib-ui
Name:             katib-ui
Namespace:        katib
Address:
Default backend:  default-http-backend:80 (<none>)
Rules:
  Host                Path  Backends
  ----                ----  --------
  k-cluster.example.net
                      /katib   modeldb-frontend:3000 (<none>)
Annotations:
Events:
  Type    Reason  Age   From                      Message
  ----    ------  ----  ----                      -------
  Normal  CREATE  1m    nginx-ingress-controller  Ingress katib/katib-ui
  Normal  UPDATE  1m    nginx-ingress-controller  Ingress katib/katib-ui
```

## Use Persistent Volume

Create PV and PVC in katib namespace.
For example,

`pv_nfs.yml`

```yaml
#PV manifest
apiVersion: v1
kind: PersistentVolume
metadata:
  name: nfs
  namespace: katib
  labels:
    type: "nfs"
spec:
  capacity:
    storage: 300Gi
  accessModes:
    - ReadWriteMany
  nfs:
    server: 192.168.1.3
    path: "/nfs/"
```
`pvc_nfs.yml`
```yaml
#PVC manifest
apiVersion: v1
kind: PersistentVolumeClaim
metadata:
  name: nfs
  namespace: katib
spec:
  accessModes:
    - ReadWriteMany
  storageClassName: ""
  resources:
    requests:
      storage: 300Gi
  selector:
    matchLabels:
      type: "nfs"
```

```bash
$ kubectl apply -f pv_nfs.yml
persistentvolume "nfs" created

$ kubectl apply -f pvc_nfs.yml
persistentvolumeclaim "nfs" created
```

Then set up mount config in StudyConfig like below.

```yaml
name: cifer10
owner: root
optimizationtype: 2
suggestalgorithm: random
autostopalgorithm: median
objectivevaluename: Validation-accuracy
scheduler: default-scheduler
image: mxnet/python:gpu
mount:
    pvc: nfs
    path: /nfs-mnt
gpu: 1
suggestionparameters:
    -
      name: SuggestionNum
      value: 2
    -
      name: MaxParallel
      value: 2
command:
        - python
        - /mxnet/example/image-classification/train_cifar10.py
        - --batch-size=512
        - --gpus=0
        - --num-epochs=3
metrics:
    - accuracy
parameterconfigs:
    configs:
      -
        name: --lr
        parametertype: 1
        feasible:
            min: 0.03
            max: 0.07
      -
        name: --lr-factor
        parametertype: 1
        feasible:
            min: 0.05
            max: 0.2
      -
        name: --max-random-h
        parametertype: 2
        feasible:
            min: 26
            max: 46
      -
        name: --max-random-l
        parametertype: 2
        feasible:
            min: 25
            max: 75
```

```bash
$ katib-cli -s gpu-node2:30678 -f ../examples/random-pv.yml create study
2018/04/03 05:49:47 connecting gpu-node2:30678
2018/04/03 05:49:47 study conf{cifer10-pv-test root MAXIMIZE 0 configs:<name:"--lr" parameter_type:DOUBLE feasible:<max:"0.07" min:"0.03" > > configs:<name:"--lr-factor" parameter_type:DOUBLE feasible:<max:"0.2" min:"0.05" > > configs:<name:"--max-random-h" parameter_type:INT feasible:<max:"46" min:"26" > > configs:<name:"--max-random-l" parameter_type:INT feasible:<max:"75" min:"25" > > configs:<name:"--num-epochs" parameter_type:INT feasible:<max:"3" min:"3" > >  [] random median  [name:"SuggestionNum" value:"2"  name:"MaxParallel" value:"2" ] [] Validation-accuracy [accuracy] mxnet/python:gpu [python /mxnet/example/image-classification/train_cifar10.py --batch-size=512 --gpus=0,1] 2 default-scheduler pvc:"nfs" path:"/nfs-mnt"  }
2018/04/03 05:49:47 req Createstudy
2018/04/03 05:49:47 CreateStudy: study_id:"p6ee7933f2b62f30"
```
Now the jobs will use the input files in the nfs.

## Uninstall the system

Delete `katib` namespace from your kubernetes cluster.
All components will be deleted
```bash
kubectl delete ns katib
```<|MERGE_RESOLUTION|>--- conflicted
+++ resolved
@@ -13,14 +13,11 @@
 For Linux
 ```bash
 $ curl -Lo katib-cli https://github.com/kubeflow/katib/releases/download/v0.1.1-alpha/katib-cli-linux-amd64 && chmod +x katib-cli && sudo mv katib-cli /usr/local/bin/
-<<<<<<< HEAD
 ```
 
 For Mac
 ```bash
 $ curl -Lo katib-cli https://github.com/kubeflow/katib/releases/download/v0.1.1-alpha/katib-cli-darwin-amd64 && chmod +x katib-cli && sudo mv katib-cli /usr/local/bin/
-=======
->>>>>>> 16ec61d2
 ```
 
 The cli tool will be put `/usr/local/bin/` directory.
