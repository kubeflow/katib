--- conflicted
+++ resolved
@@ -62,13 +62,9 @@
         id: publish
         uses: ./.github/workflows/template-publish-image
         with:
-<<<<<<< HEAD
-          image: ghcr.io/kubeflow/katib/${{ inputs.component-name }}
-=======
           image: |
             ghcr.io/kubeflow/katib/${{ inputs.component-name }}
             docker.io/kubeflowkatib/${{ inputs.component-name }}
->>>>>>> 1f76bb3b
           dockerfile: ${{ inputs.dockerfile }}
           platforms: ${{ inputs.platforms }}
           push: true
@@ -77,13 +73,9 @@
         if: steps.publish.outcome == 'skipped'
         uses: ./.github/workflows/template-publish-image
         with:
-<<<<<<< HEAD
-          image: ghcr.io/kubeflow/katib/${{ inputs.component-name }}
-=======
           image: |
             ghcr.io/kubeflow/katib/${{ inputs.component-name }}
             docker.io/kubeflowkatib/${{ inputs.component-name }}
->>>>>>> 1f76bb3b
           dockerfile: ${{ inputs.dockerfile }}
           platforms: ${{ inputs.platforms }}
           push: false