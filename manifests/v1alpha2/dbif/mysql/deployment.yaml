apiVersion: extensions/v1beta1
kind: Deployment
metadata:
  name: mysql-db-backend
  namespace: kubeflow
  labels:
    app: vizier
    component: mysql-db-backend
spec:
  replicas: 1
  template:
    metadata:
      name: mysql-db-backend
      labels:
        app: vizier
        component: mysql-db-backend
    spec:
      containers:
<<<<<<< HEAD
      - name: mysql-db-backend
        image: acshanth/dbif-mysql
=======
      - name: dbif-mysql
        image: katib/dbif-mysql
>>>>>>> 8cfb55c1
        ports:
        - name: api
          containerPort: 6789
#        resources:
#          requests:
#            cpu: 500m
#            memory: 500M
#          limits:
#            cpu: 500m
#            memory: 500M<|MERGE_RESOLUTION|>--- conflicted
+++ resolved
@@ -16,13 +16,8 @@
         component: mysql-db-backend
     spec:
       containers:
-<<<<<<< HEAD
       - name: mysql-db-backend
-        image: acshanth/dbif-mysql
-=======
-      - name: dbif-mysql
         image: katib/dbif-mysql
->>>>>>> 8cfb55c1
         ports:
         - name: api
           containerPort: 6789
