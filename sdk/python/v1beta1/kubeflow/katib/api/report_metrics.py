# Copyright 2024 The Kubeflow Authors.
#
# Licensed under the Apache License, Version 2.0 (the "License");
# you may not use this file except in compliance with the License.
# You may obtain a copy of the License at
#
#    http://www.apache.org/licenses/LICENSE-2.0
#
# Unless required by applicable law or agreed to in writing, software
# distributed under the License is distributed on an "AS IS" BASIS,
# WITHOUT WARRANTIES OR CONDITIONS OF ANY KIND, either express or implied.
# See the License for the specific language governing permissions and
# limitations under the License.

import os
from datetime import datetime, timezone
from typing import Any, Dict

import grpc
import kubeflow.katib.katib_api_pb2 as katib_api_pb2
<<<<<<< HEAD
import kubeflow.katib.katib_api_pb2_grpc as katib_api_pb2_grpc
=======
from kubeflow.katib.constants import constants
>>>>>>> 0e2ba6ef
from kubeflow.katib.utils import utils


def report_metrics(
    metrics: Dict[str, Any],
    db_manager_address: str = constants.DEFAULT_DB_MANAGER_ADDRESS,
    timeout: int = constants.DEFAULT_TIMEOUT,
):
    """Push Metrics Directly to Katib DB

    Katib always passes Trial name as env variable `KATIB_TRIAL_NAME` to the training container.

    Args:
        metrics: Dict of metrics pushed to Katib DB.
            For examle, `metrics = {"loss": 0.01, "accuracy": 0.99}`.
        db-manager-address: Address for the Katib DB Manager in this format: `ip-address:port`.
        timeout: Optional, gRPC API Server timeout in seconds to report metrics.

    Raises:
        ValueError: The Trial name is not passed to environment variables or
            metrics value has incorrect format (cannot be converted to type `float`).
        RuntimeError: Unable to push Trial metrics to Katib DB.
    """

    # Get Trial's namespace and name
    namespace = utils.get_current_k8s_namespace()
    name = os.getenv("KATIB_TRIAL_NAME")
    if name is None:
        raise ValueError("The Trial name is not passed to environment variables")

    # Get channel for grpc call to db manager
    channel = grpc.insecure_channel(db_manager_address)

    # Validate metrics value in dict
    for value in metrics.values():
        utils.validate_metrics_value(value)

    # Dial katib db manager to report metrics
<<<<<<< HEAD
    client = katib_api_pb2_grpc.DBManagerStub(channel)
    try:
        timestamp = datetime.now(timezone.utc).strftime(constants.RFC3339_FORMAT)
        client.ReportObservationLog(
            request=katib_api_pb2.ReportObservationLogRequest(
                trial_name=name,
                observation_log=katib_api_pb2.ObservationLog(
                    metric_logs=[
                        katib_api_pb2.MetricLog(
                            time_stamp=timestamp,
                            metric=katib_api_pb2.Metric(name=name,value=str(value))   
                        )
                        for name, value in metrics.items()
                    ]
                )
            ),
            timeout=timeout,
        )
    except Exception as e:
        raise RuntimeError(
            f"Unable to push metrics to Katib DB for Trial {namespace}/{name}. Exception: {e}"
        )
=======
    with katib_api_pb2.beta_create_DBManager_stub(channel) as client:
        try:
            timestamp = datetime.now(timezone.utc).strftime(constants.RFC3339_FORMAT)
            client.ReportObservationLog(
                request=katib_api_pb2.ReportObservationLogRequest(
                    trial_name=name,
                    observation_logs=katib_api_pb2.ObservationLog(
                        metric_logs=[
                            katib_api_pb2.MetricLog(
                                time_stamp=timestamp,
                                metric=katib_api_pb2.Metric(
                                    name=name, value=str(value)
                                ),
                            )
                            for name, value in metrics.items()
                        ]
                    ),
                ),
                timeout=timeout,
            )
        except Exception as e:
            raise RuntimeError(
                f"Unable to push metrics to Katib DB for Trial {namespace}/{name}. Exception: {e}"
            )
>>>>>>> 0e2ba6ef
<|MERGE_RESOLUTION|>--- conflicted
+++ resolved
@@ -17,12 +17,9 @@
 from typing import Any, Dict
 
 import grpc
+from kubeflow.katib.constants import constants
 import kubeflow.katib.katib_api_pb2 as katib_api_pb2
-<<<<<<< HEAD
 import kubeflow.katib.katib_api_pb2_grpc as katib_api_pb2_grpc
-=======
-from kubeflow.katib.constants import constants
->>>>>>> 0e2ba6ef
 from kubeflow.katib.utils import utils
 
 
@@ -61,7 +58,6 @@
         utils.validate_metrics_value(value)
 
     # Dial katib db manager to report metrics
-<<<<<<< HEAD
     client = katib_api_pb2_grpc.DBManagerStub(channel)
     try:
         timestamp = datetime.now(timezone.utc).strftime(constants.RFC3339_FORMAT)
@@ -83,30 +79,4 @@
     except Exception as e:
         raise RuntimeError(
             f"Unable to push metrics to Katib DB for Trial {namespace}/{name}. Exception: {e}"
-        )
-=======
-    with katib_api_pb2.beta_create_DBManager_stub(channel) as client:
-        try:
-            timestamp = datetime.now(timezone.utc).strftime(constants.RFC3339_FORMAT)
-            client.ReportObservationLog(
-                request=katib_api_pb2.ReportObservationLogRequest(
-                    trial_name=name,
-                    observation_logs=katib_api_pb2.ObservationLog(
-                        metric_logs=[
-                            katib_api_pb2.MetricLog(
-                                time_stamp=timestamp,
-                                metric=katib_api_pb2.Metric(
-                                    name=name, value=str(value)
-                                ),
-                            )
-                            for name, value in metrics.items()
-                        ]
-                    ),
-                ),
-                timeout=timeout,
-            )
-        except Exception as e:
-            raise RuntimeError(
-                f"Unable to push metrics to Katib DB for Trial {namespace}/{name}. Exception: {e}"
-            )
->>>>>>> 0e2ba6ef
+        )