# Copyright 2021 The Kubeflow Authors.
#
# Licensed under the Apache License, Version 2.0 (the "License");
# you may not use this file except in compliance with the License.
# You may obtain a copy of the License at
#
#    http://www.apache.org/licenses/LICENSE-2.0
#
# Unless required by applicable law or agreed to in writing, software
# distributed under the License is distributed on an "AS IS" BASIS,
# WITHOUT WARRANTIES OR CONDITIONS OF ANY KIND, either express or implied.
# See the License for the specific language governing permissions and
# limitations under the License.

import inspect
import logging
import multiprocessing
import textwrap
import time
from typing import Any, Callable, Dict, List, Optional, Union

import grpc
import kubeflow.katib.katib_api_pb2 as katib_api_pb2
import kubeflow.katib.katib_api_pb2_grpc as katib_api_pb2_grpc
from kubeflow.katib import models
from kubeflow.katib.api_client import ApiClient
from kubeflow.katib.constants import constants
from kubeflow.katib.utils import utils
from kubernetes import client, config

logger = logging.getLogger(__name__)


class KatibClient(object):
    def __init__(
        self,
        config_file: Optional[str] = None,
        context: Optional[str] = None,
        client_configuration: Optional[client.Configuration] = None,
        namespace: str = utils.get_default_target_namespace(),
    ):
        """KatibClient constructor. Configure logging in your application
            as follows to see detailed information from the KatibClient APIs:
            .. code-block:: python
                import logging
                logging.basicConfig()
                log = logging.getLogger("kubeflow.katib.api.katib_client")
                log.setLevel(logging.DEBUG)

        Args:
            config_file: Path to the kube-config file. Defaults to ~/.kube/config.
            context: Set the active context. Defaults to current_context from the kube-config.
            client_configuration: Client configuration for cluster authentication.
                You have to provide valid configuration with Bearer token or
                with username and password. You can find an example here:
                https://github.com/kubernetes-client/python/blob/67f9c7a97081b4526470cad53576bc3b71fa6fcc/examples/remote_cluster.py#L31
            namespace: Target Kubernetes namespace. By default it takes namespace
                from `/var/run/secrets/kubernetes.io/serviceaccount/namespace` location
                or set as `default`. Namespace can be overridden during method invocations.
        """

        self.in_cluster = False
        # If client configuration is not set, use kube-config to access Kubernetes APIs.
        if client_configuration is None:
            # Load kube-config or in-cluster config.
            if config_file or not utils.is_running_in_k8s():
                config.load_kube_config(config_file=config_file, context=context)
            else:
                config.load_incluster_config()
                self.in_cluster = True

        k8s_client = client.ApiClient(client_configuration)
        self.custom_api = client.CustomObjectsApi(k8s_client)
        self.api_client = ApiClient()
        self.namespace = namespace

    def _is_ipython(self):
        """Returns whether we are running in notebook."""

        try:
            import IPython

            ipy = IPython.get_ipython()
            if ipy is None:
                return False
        except ImportError:
            return False
        return True

    def create_experiment(
        self,
        experiment: models.V1beta1Experiment,
        namespace: Optional[str] = None,
    ):
        """Create the Katib Experiment.

        Args:
            experiment: Experiment object of type V1beta1Experiment.
            namespace: Namespace for the Experiment.

        Raises:
            TimeoutError: Timeout to create Katib Experiment.
            RuntimeError: Failed to create Katib Experiment.
        """

        namespace = namespace or self.namespace

        experiment_name = None
        if type(experiment) is models.V1beta1Experiment:
            if experiment.metadata.name is not None:
                experiment_name = experiment.metadata.name
            elif experiment.metadata.generate_name is not None:
                experiment_name = experiment.metadata.generate_name
        elif "name" in experiment["metadata"]:
            experiment_name = experiment["metadata"]["name"]
        elif "generate_name" in experiment["metadata"]:
            experiment_name = experiment["metadata"]["generate_name"]

        if experiment_name is None:
            raise ValueError("Experiment must have a name or generateName")

        try:
            outputs = self.custom_api.create_namespaced_custom_object(
                constants.KUBEFLOW_GROUP,
                constants.KATIB_VERSION,
                namespace,
                constants.EXPERIMENT_PLURAL,
                experiment,
            )
            experiment_name = outputs["metadata"][
                "name"
            ]  # if "generate_name" is used, "name" gets a prefix from server
        except multiprocessing.TimeoutError:
            raise TimeoutError(
                f"Timeout to create Katib Experiment: {namespace}/{experiment_name}"
            )
        except Exception as e:
            if hasattr(e, "status") and e.status == 409:
                raise Exception(
                    f"A Katib Experiment with the name "
                    f"{namespace}/{experiment_name} already exists."
                )
            raise RuntimeError(
                f"Failed to create Katib Experiment: {namespace}/{experiment_name}"
            )

        logger.debug(f"Experiment {namespace}/{experiment_name} has been created")

        if self._is_ipython():
            if self.in_cluster:
                import IPython

                IPython.display.display(
                    IPython.display.HTML(
                        "Katib Experiment {} "
                        'link <a href="/_/katib/#/katib/hp_monitor/{}/{}" '
                        'target="_blank">here</a>'.format(
                            experiment_name,
                            namespace,
                            experiment_name,
                        )
                    )
                )

    def tune(
        self,
        # TODO (andreyvelich): How to be consistent with other APIs (name) ?
        name: str,
        objective: Callable,
        parameters: Dict[str, Any],
        base_image: str = constants.BASE_IMAGE_TENSORFLOW,
        namespace: Optional[str] = None,
        env_per_trial: Optional[
            Union[Dict[str, str], List[Union[client.V1EnvVar, client.V1EnvFromSource]]]
        ] = None,
        algorithm_name: str = "random",
        algorithm_settings: Union[
            dict, List[models.V1beta1AlgorithmSetting], None
        ] = None,
        objective_metric_name: str = None,
        additional_metric_names: List[str] = [],
        objective_type: str = "maximize",
        objective_goal: float = None,
        max_trial_count: int = None,
        parallel_trial_count: int = None,
        max_failed_trial_count: int = None,
        resources_per_trial: Union[dict, client.V1ResourceRequirements, None] = None,
        retain_trials: bool = False,
        packages_to_install: List[str] = None,
        pip_index_url: str = "https://pypi.org/simple",
        metrics_collector_config: Dict[str, Any] = {
            "kind": "StdOut", 
            "custom_collector": None
        },
    ):
        """Create HyperParameter Tuning Katib Experiment from the objective function.

        Args:
            name: Name for the Experiment.
            objective: Objective function that Katib uses to train the model.
                This function must be Callable and it must have only one dict argument.
                Katib uses this argument to send HyperParameters to the function.
                The function should not use any code declared outside of the function
                definition. Import statements must be added inside the function.
            parameters: Dict of HyperParameters to tune your Experiment. You
                should use Katib SDK to define the search space for these parameters.

                For example: `parameters = {"lr": katib.search.double(min=0.1, max=0.2)}`

                Also, you can use these parameters to define input for your
                objective function.
            base_image: Image to use when executing the objective function.
            namespace: Namespace for the Experiment.
            env_per_trial: Environment variable(s) to be attached to each trial container.
                You can specify a dictionary as a mapping object representing the environment
                variables. Otherwise, you can specify a list, in which the element can either
                be a kubernetes.client.models.V1EnvVar (documented here:
                https://github.com/kubernetes-client/python/blob/master/kubernetes/docs/V1EnvVar.md)
                or a kubernetes.client.models.V1EnvFromSource (documented here:
                https://github.com/kubernetes-client/python/blob/master/kubernetes/docs/V1EnvFromSource.md)
            algorithm_name: Search algorithm for the HyperParameter tuning.
            algorithm_settings: Settings for the search algorithm given.
                For available fields, check this doc:
                https://www.kubeflow.org/docs/components/katib/experiment/#search-algorithms-in-detail.
            objective_metric_name: Objective metric that Katib optimizes.
            additional_metric_names: List of metrics that Katib collects from the
                objective function in addition to objective metric.
            objective_type: Type for the Experiment optimization for the objective metric.
                Must be one of `minimize` or `maximize`.
            objective_goal: Objective goal that Experiment should reach to be Succeeded.
            max_trial_count: Maximum number of Trials to run. For the default
                values check this doc:
                https://www.kubeflow.org/docs/components/katib/experiment/#configuration-spec.
            parallel_trial_count: Number of Trials that Experiment runs in parallel.
            max_failed_trial_count: Maximum number of Trials allowed to fail.
            resources_per_trial: A parameter that lets you specify how much
            resources each trial container should have. You can either specify a
            kubernetes.client.V1ResourceRequirements object (documented here:
            https://github.com/kubernetes-client/python/blob/master/kubernetes/docs/V1ResourceRequirements.md)
            or a dictionary that includes one or more of the following keys:
            `cpu`, `memory`, or `gpu` (other keys will be ignored). Appropriate
            values for these keys are documented here:
            https://kubernetes.io/docs/concepts/configuration/manage-resources-containers/.
            For example:
                {
                    "cpu": "1",
                    "gpu": "1",
                    "memory": "2Gi",
                }
            Please note, `gpu` specifies a resource request with a key of
            `nvidia.com/gpu`, i.e. an NVIDIA GPU. If you need a different type
            of GPU, pass in a V1ResourceRequirement instance instead, since it's
            more flexible. This parameter is optional and defaults to None.
            retain_trials: Whether Trials' resources (e.g. pods) are deleted after Succeeded state.
            packages_to_install: List of Python packages to install in addition
                to the base image packages. These packages are installed before
                executing the objective function.
            pip_index_url: The PyPI url from which to install Python packages.
<<<<<<< HEAD
        
            `metrics_collector_config`: Specify the configuration for the metrics collector with following keys:
            - **kind**: Specify the kind of Metrics Collector. Currently supported values are:
                - `StdOut`: Collects metrics from standard output.
                - `None`: No metrics collection.
                - `File`: Writes metrics to a file.
                - `TensorFlowEvent`: Collects metrics in TensorFlow Event format.
                - `PrometheusMetric`: Exposes metrics in a Prometheus-compatible format.
                - `Custom`: For custom metrics collection. Use the "custom_collector" key to specify the collector instance.
                
            - **custom_collector**: If the `kind` is set to `Custom`, you must provide an instance of a custom `V1Container` as the value. For example:
                `metrics_collector_config = {"kind" : "Custom", "custom_collector": <Instance of V1Container>}`.
=======
            metrics_collector_config: Specify the config of metrics collector,
                for example, `metrics_collector_config = {"kind": "Push"}`.
                Currently, we only support `StdOut` and `Push` metrics collector.
>>>>>>> a524f338

        Raises:
            ValueError: Function arguments have incorrect type or value.
            TimeoutError: Timeout to create Katib Experiment.
            RuntimeError: Failed to create Katib Experiment.
        """

        namespace = namespace or self.namespace

        # Create Katib Experiment template.
        experiment = models.V1beta1Experiment(
            api_version=constants.API_VERSION,
            kind=constants.EXPERIMENT_KIND,
            metadata=models.V1ObjectMeta(name=name, namespace=namespace),
            spec=models.V1beta1ExperimentSpec(),
        )

        # Add Objective to the Katib Experiment.
        experiment.spec.objective = models.V1beta1ObjectiveSpec(
            type=objective_type,
            objective_metric_name=objective_metric_name,
            additional_metric_names=additional_metric_names,
        )
        if objective_goal is not None:
            experiment.spec.objective.goal = objective_goal

        # Add Algorithm to the Katib Experiment.
        if isinstance(algorithm_settings, dict):
            algorithm_settings = [
                models.V1beta1AlgorithmSetting(name=str(k), value=str(v))
                for k, v in algorithm_settings.items()
            ]

        experiment.spec.algorithm = models.V1beta1AlgorithmSpec(
            algorithm_name=algorithm_name,
            algorithm_settings=algorithm_settings,
        )

        # Add Trial budget to the Katib Experiment.
        if max_trial_count is not None:
            experiment.spec.max_trial_count = max_trial_count
        if parallel_trial_count is not None:
            experiment.spec.parallel_trial_count = parallel_trial_count
        if max_failed_trial_count is not None:
            experiment.spec.max_failed_trial_count = max_failed_trial_count

        # Validate objective function.
        utils.validate_objective_function(objective)

        # Extract objective function implementation.
        objective_code = inspect.getsource(objective)

        # Objective function might be defined in some indented scope
        # (e.g. in another function). We need to dedent the function code.
        objective_code = textwrap.dedent(objective_code)

        # Iterate over input parameters.
        input_params = {}
        experiment_params = []
        trial_params = []
        for p_name, p_value in parameters.items():
            # If input parameter value is Katib Experiment parameter sample.
            if isinstance(p_value, models.V1beta1ParameterSpec):
                # Wrap value for the function input.
                input_params[p_name] = f"${{trialParameters.{p_name}}}"

                # Add value to the Katib Experiment parameters.
                p_value.name = p_name
                experiment_params.append(p_value)

                # Add value to the Katib Experiment's Trial parameters.
                trial_params.append(
                    models.V1beta1TrialParameterSpec(name=p_name, reference=p_name)
                )
            else:
                # Otherwise, add value to the function input.
                input_params[p_name] = p_value

        # Wrap objective function to execute it from the file. For example:
        # def objective(parameters):
        #     print(f'Parameters are {parameters}')
        # objective({
        #     'lr': '${trialParameters.lr}',
        #     'epochs': '${trialParameters.epochs}',
        #     'is_dist': False
        # })
        objective_code = f"{objective_code}\n{objective.__name__}({input_params})\n"

        # Prepare execute script template.
        exec_script = textwrap.dedent(
            """
            program_path=$(mktemp -d)
            read -r -d '' SCRIPT << EOM\n
            {objective_code}
            EOM
            printf "%s" "$SCRIPT" > $program_path/ephemeral_objective.py
            python3 -u $program_path/ephemeral_objective.py"""
        )

        # Add objective code to the execute script.
        exec_script = exec_script.format(objective_code=objective_code)

        # Install Python packages if that is required.
        if packages_to_install is not None:
            exec_script = (
                utils.get_script_for_python_packages(packages_to_install, pip_index_url)
                + exec_script
            )

        if isinstance(resources_per_trial, dict):
            if "gpu" in resources_per_trial:
                resources_per_trial["nvidia.com/gpu"] = resources_per_trial.pop("gpu")

            resources_per_trial = client.V1ResourceRequirements(
                requests=resources_per_trial,
                limits=resources_per_trial,
            )

        env = []
        env_from = []
        if isinstance(env_per_trial, dict):
            env = [
                client.V1EnvVar(name=str(k), value=str(v))
                for k, v in env_per_trial.items()
            ]
        elif env_per_trial:
            for x in env_per_trial:
                if isinstance(x, client.V1EnvVar):
                    env.append(x)
                elif isinstance(x, client.V1EnvFromSource):
                    env_from.append(x)
                else:
                    raise ValueError(
                        f"Incorrect value for env_per_trial: {env_per_trial}"
                    )

        # Add metrics collector to the Katib Experiment.
        # Up to now, we only support parameter `kind`, of which default value
        # is `StdOut`, to specify the kind of metrics collector.
        experiment.spec.metrics_collector_spec = models.V1beta1MetricsCollectorSpec(
            collector=models.V1beta1CollectorSpec(  
                kind=metrics_collector_config["kind"],
                custom_collector=metrics_collector_config["custom_collector"],
            )
        )

        # Create Trial specification.
        trial_spec = client.V1Job(
            api_version="batch/v1",
            kind="Job",
            spec=client.V1JobSpec(
                template=client.V1PodTemplateSpec(
                    metadata=models.V1ObjectMeta(
                        annotations={"sidecar.istio.io/inject": "false"}
                    ),
                    spec=client.V1PodSpec(
                        restart_policy="Never",
                        containers=[
                            client.V1Container(
                                name=constants.DEFAULT_PRIMARY_CONTAINER_NAME,
                                image=base_image,
                                command=["bash", "-c"],
                                args=[exec_script],
                                env=env if env else None,
                                env_from=env_from if env_from else None,
                                resources=resources_per_trial,
                            )
                        ],
                    ),
                )
            ),
        )

        # Create Trial template.
        trial_template = models.V1beta1TrialTemplate(
            primary_container_name=constants.DEFAULT_PRIMARY_CONTAINER_NAME,
            retain=retain_trials,
            trial_parameters=trial_params,
            trial_spec=trial_spec,
        )

        # Add parameters to the Katib Experiment.
        experiment.spec.parameters = experiment_params

        # Add Trial template to the Katib Experiment.
        experiment.spec.trial_template = trial_template

        # Create the Katib Experiment.
        self.create_experiment(experiment, namespace)

    def get_experiment(
        self,
        name: str,
        namespace: Optional[str] = None,
        timeout: int = constants.DEFAULT_TIMEOUT,
    ):
        """Get the Katib Experiment.

        Args:
            name: Name for the Experiment.
            namespace: Namespace for the Experiment.
            timeout: Optional, Kubernetes API server timeout in seconds
                to execute the request.

        Returns:
            V1beta1Experiment: Katib Experiment object.

        Raises:
            TimeoutError: Timeout to get Katib Experiment.
            RuntimeError: Failed to get Katib Experiment.
        """

        namespace = namespace or self.namespace

        try:
            thread = self.custom_api.get_namespaced_custom_object(
                constants.KUBEFLOW_GROUP,
                constants.KATIB_VERSION,
                namespace,
                constants.EXPERIMENT_PLURAL,
                name,
                async_req=True,
            )
            response = utils.FakeResponse(thread.get(timeout))
            experiment = self.api_client.deserialize(response, models.V1beta1Experiment)
            return experiment

        except multiprocessing.TimeoutError:
            raise TimeoutError(f"Timeout to get Katib Experiment: {namespace}/{name}")
        except Exception:
            raise RuntimeError(f"Failed to get Katib Experiment: {namespace}/{name}")

    def list_experiments(
        self,
        namespace: Optional[str] = None,
        timeout: int = constants.DEFAULT_TIMEOUT,
    ):
        """List of all Katib Experiments in namespace.

        Args:
            namespace: Namespace to list the Experiments.
            timeout: Optional, Kubernetes API server timeout in seconds
                to execute the request.

        Returns:
            list[V1beta1Experiment]: List of Katib Experiment objects. It returns
            empty list if Experiments cannot be found.

        Raises:
            TimeoutError: Timeout to list Katib Experiments.
            RuntimeError: Failed to list Katib Experiments.
        """

        namespace = namespace or self.namespace

        result = []
        try:
            thread = self.custom_api.list_namespaced_custom_object(
                constants.KUBEFLOW_GROUP,
                constants.KATIB_VERSION,
                namespace=namespace,
                plural=constants.EXPERIMENT_PLURAL,
                async_req=True,
            )
            response = thread.get(timeout)
            result = [
                self.api_client.deserialize(
                    utils.FakeResponse(item), models.V1beta1Experiment
                )
                for item in response.get("items")
            ]
        except multiprocessing.TimeoutError:
            raise TimeoutError(
                f"Timeout to list Katib Experiments in namespace: {namespace}"
            )
        except Exception:
            raise RuntimeError(
                f"Failed to list Katib Experiments in namespace: {namespace}"
            )
        return result

    def get_experiment_conditions(
        self,
        name: str,
        namespace: Optional[str] = None,
        experiment: models.V1beta1Experiment = None,
        timeout: int = constants.DEFAULT_TIMEOUT,
    ):
        """Get the Experiment conditions. Experiment is in the condition when
        `status` is True for the appropriate condition `type`.

        Args:
            name: Name for the Experiment.
            namespace: Namespace for the Experiment.
            experiment: Optionally, Experiment object can be set to get the conditions.
            timeout: Optional, Kubernetes API server timeout in seconds
                to execute the request.

        Returns:
            list[V1beta1ExperimentCondition]: List of Experiment conditions with
                last transition time, last update time, message, reason, type, and
                status. It returns empty list if Experiment does not have any
                conditions yet.

        Raises:
            TimeoutError: Timeout to get Katib Experiment.
            RuntimeError: Failed to get Katib Experiment.
        """

        namespace = namespace or self.namespace

        if experiment is None:
            experiment = self.get_experiment(name, namespace, timeout)

        if (
            experiment.status
            and experiment.status.conditions
            and len(experiment.status.conditions) > 0
        ):
            return experiment.status.conditions

        return []

    def is_experiment_created(
        self,
        name: str,
        namespace: Optional[str] = None,
        experiment: models.V1beta1Experiment = None,
        timeout: int = constants.DEFAULT_TIMEOUT,
    ):
        """Check if Experiment is Created.

        Args:
            name: Name for the Experiment.
            namespace: Namespace for the Experiment.
            experiment: Optionally, Experiment object can be set to check the status.
            timeout: Optional, Kubernetes API server timeout in seconds
                to execute the request.

        Returns:
            bool: True is Experiment is Created, else False.

        Raises:
            TimeoutError: Timeout to get Katib Experiment.
            RuntimeError: Failed to get Katib Experiment.
        """

        namespace = namespace or self.namespace

        return utils.has_condition(
            self.get_experiment_conditions(name, namespace, experiment, timeout),
            constants.EXPERIMENT_CONDITION_CREATED,
        )

    def is_experiment_running(
        self,
        name: str,
        namespace: Optional[str] = None,
        experiment: models.V1beta1Experiment = None,
        timeout: int = constants.DEFAULT_TIMEOUT,
    ):
        """Check if Experiment is Running.

        Args:
            name: Name for the Experiment.
            namespace: Namespace for the Experiment.
            experiment: Optionally, Experiment object can be set to check the status.
            timeout: Optional, Kubernetes API server timeout in seconds
                to execute the request.

        Returns:
            bool: True is Experiment is Running, else False.

        Raises:
            TimeoutError: Timeout to get Katib Experiment.
            RuntimeError: Failed to get Katib Experiment.
        """

        namespace = namespace or self.namespace

        return utils.has_condition(
            self.get_experiment_conditions(name, namespace, experiment, timeout),
            constants.EXPERIMENT_CONDITION_RUNNING,
        )

    def is_experiment_restarting(
        self,
        name: str,
        namespace: Optional[str] = None,
        experiment: models.V1beta1Experiment = None,
        timeout: int = constants.DEFAULT_TIMEOUT,
    ):
        """Check if Experiment is Restarting.
        Args:
            name: Name for the Experiment.
            namespace: Namespace for the Experiment.
            experiment: Optionally, Experiment object can be set to check the status.
            timeout: Optional, Kubernetes API server timeout in seconds
                to execute the request.

        Returns:
            bool: True is Experiment is Resting, else False.

        Raises:
            TimeoutError: Timeout to get Katib Experiment.
            RuntimeError: Failed to get Katib Experiment.
        """

        namespace = namespace or self.namespace

        return utils.has_condition(
            self.get_experiment_conditions(name, namespace, experiment, timeout),
            constants.EXPERIMENT_CONDITION_RESTARTING,
        )

    def is_experiment_succeeded(
        self,
        name: str,
        namespace: Optional[str] = None,
        experiment: models.V1beta1Experiment = None,
        timeout: int = constants.DEFAULT_TIMEOUT,
    ):
        """Check if Experiment is Succeeded.
        Args:
            name: Name for the Experiment.
            namespace: Namespace for the Experiment.
            experiment: Optionally, Experiment object can be set to check the status.
            timeout: Optional, Kubernetes API server timeout in seconds
                to execute the request.

        Returns:
            bool: True is Experiment is Succeeded, else False.

        Raises:
            TimeoutError: Timeout to get Katib Experiment.
            RuntimeError: Failed to get Katib Experiment.
        """

        namespace = namespace or self.namespace

        return utils.has_condition(
            self.get_experiment_conditions(name, namespace, experiment, timeout),
            constants.EXPERIMENT_CONDITION_SUCCEEDED,
        )

    def is_experiment_failed(
        self,
        name: str,
        namespace: Optional[str] = None,
        experiment: models.V1beta1Experiment = None,
        timeout: int = constants.DEFAULT_TIMEOUT,
    ):
        """Check if Experiment is Failed.
        Args:
            name: Name for the Experiment.
            namespace: Namespace for the Experiment.
            experiment: Optionally, Experiment object can be set to check the status.
            timeout: Optional, Kubernetes API server timeout in seconds
                to execute the request.

        Returns:
            bool: True is Experiment is Failed, else False.

        Raises:
            TimeoutError: Timeout to get Katib Experiment.
            RuntimeError: Failed to get Katib Experiment.
        """

        namespace = namespace or self.namespace

        return utils.has_condition(
            self.get_experiment_conditions(name, namespace, experiment, timeout),
            constants.EXPERIMENT_CONDITION_FAILED,
        )

    def wait_for_experiment_condition(
        self,
        name: str,
        namespace: Optional[str] = None,
        expected_condition: str = constants.EXPERIMENT_CONDITION_SUCCEEDED,
        timeout: int = 600,
        polling_interval: int = 15,
        apiserver_timeout: int = constants.DEFAULT_TIMEOUT,
    ):
        """Wait until Experiment reaches specific condition. By default it waits
        for the Succeeded condition.

        Args:
            name: Name for the Experiment.
            namespace: Namespace for the Experiment.
            expected_condition: Which condition Experiment should reach.
            timeout: How many seconds to wait until Experiment reaches condition.
            polling_interval: The polling interval in seconds to get Experiment status.
            apiserver_timeout: Optional, Kubernetes API server timeout in seconds
                to execute the request.

        Returns:
            V1beta1Experiment: Katib Experiment object.

        Raises:
            RuntimeError: Failed to get Katib Experiment or Experiment reaches
                Failed state if it does not wait for this condition.
            TimeoutError: Timeout waiting for Experiment to reach required condition
                or timeout to get Katib Experiment.
        """

        namespace = namespace or self.namespace

        for _ in range(round(timeout / polling_interval)):
            # We should get Experiment only once per cycle and check the statuses.
            experiment = self.get_experiment(name, namespace, apiserver_timeout)

            # Wait for Failed condition.
            if (
                expected_condition == constants.EXPERIMENT_CONDITION_FAILED
                and self.is_experiment_failed(
                    name, namespace, experiment, apiserver_timeout
                )
            ):
                utils.print_experiment_status(experiment)
                logger.debug(
                    f"Experiment: {namespace}/{name} is {expected_condition}\n\n\n"
                )
                return experiment

            # Raise exception if Experiment is Failed.
            elif self.is_experiment_failed(
                name, namespace, experiment, apiserver_timeout
            ):
                raise RuntimeError(
                    f"Experiment: {namespace}/{name} is Failed. "
                    f"Experiment conditions: {experiment.status.conditions}"
                )

            # Check if Experiment reaches Created condition.
            elif (
                expected_condition == constants.EXPERIMENT_CONDITION_CREATED
                and self.is_experiment_created(
                    name, namespace, experiment, apiserver_timeout
                )
            ):
                utils.print_experiment_status(experiment)
                logger.debug(
                    f"Experiment: {namespace}/{name} is {expected_condition}\n\n\n"
                )
                return experiment

            # Check if Experiment reaches Running condition.
            elif (
                expected_condition == constants.EXPERIMENT_CONDITION_RUNNING
                and self.is_experiment_running(
                    name, namespace, experiment, apiserver_timeout
                )
            ):
                utils.print_experiment_status(experiment)
                logger.debug(
                    f"Experiment: {namespace}/{name} is {expected_condition}\n\n\n"
                )
                return experiment

            # Check if Experiment reaches Restarting condition.
            elif (
                expected_condition == constants.EXPERIMENT_CONDITION_RESTARTING
                and self.is_experiment_restarting(
                    name, namespace, experiment, apiserver_timeout
                )
            ):
                utils.print_experiment_status(experiment)
                logger.debug(
                    f"Experiment: {namespace}/{name} is {expected_condition}\n\n\n"
                )
                return experiment

            # Check if Experiment reaches Succeeded condition.
            elif (
                expected_condition == constants.EXPERIMENT_CONDITION_SUCCEEDED
                and self.is_experiment_succeeded(
                    name, namespace, experiment, apiserver_timeout
                )
            ):
                utils.print_experiment_status(experiment)

                logger.debug(
                    f"waiting for experiment: {namespace}/{name} "
                    f"to reach {expected_condition} condition\n\n\n"
                )
                return experiment

            # Otherwise, print the current Experiment results and sleep for the pooling interval.
            utils.print_experiment_status(experiment)
            logger.debug(
                f"waiting for experiment: {namespace}/{name} "
                f"to reach {expected_condition} condition\n\n\n"
            )
            time.sleep(polling_interval)

        raise TimeoutError(
            f"Timeout waiting for Experiment: {namespace}/{name} "
            f"to reach {expected_condition} state"
        )

    def edit_experiment_budget(
        self,
        name: str,
        namespace: Optional[str] = None,
        max_trial_count: int = None,
        parallel_trial_count: int = None,
        max_failed_trial_count: int = None,
        timeout: int = constants.DEFAULT_TIMEOUT,
    ):
        """Update Experiment budget for the running Trials. You can modify Trial
        budget to resume Succeeded Experiments with `LongRunning` and `FromVolume`
        resume policies.

        Learn about resuming Experiments here:
        https://www.kubeflow.org/docs/components/katib/resume-experiment/

        Args:
            name: Name for the Experiment.
            namespace: Namespace for the Experiment.
            max_trial_count: The new maximum number of Trials.
            parallel_trial_count: The new number of Trials that Experiment runs in parallel.
            max_failed_trial_count: The new maximum number of Trials allowed to fail.
            timeout: Optional, Kubernetes API server timeout in seconds
                to execute the request.

        Raises:
            ValueError: The new Trial budget is not set.
            TimeoutError: Timeout to edit/get Katib Experiment or timeout to wait
                until Experiment reaches Restarting condition.
            RuntimeError: Failed to edit/get Katib Experiment or Experiment
                reaches Failed condition.
        """

        namespace = namespace or self.namespace

        # The new Trial budget must be set.
        if (
            max_trial_count is None
            and parallel_trial_count is None
            and max_failed_trial_count is None
        ):
            raise ValueError(
                "Invalid input arguments. "
                "You have to set max_trial_count, parallel_trial_count, or max_failed_trial_count "
                "to modify Experiment Trial budget."
            )

        # Modify the Experiment Trial budget.
        experiment = self.get_experiment(name, namespace, timeout)
        if max_trial_count is not None:
            experiment.spec.max_trial_count = max_trial_count
        if parallel_trial_count is not None:
            experiment.spec.parallel_trial_count = parallel_trial_count
        if max_failed_trial_count is not None:
            experiment.spec.max_failed_trial_count = max_failed_trial_count

        # Update Experiment with the new Trial budget.
        try:
            self.custom_api.patch_namespaced_custom_object(
                constants.KUBEFLOW_GROUP,
                constants.KATIB_VERSION,
                namespace,
                constants.EXPERIMENT_PLURAL,
                name,
                experiment,
            )
        except multiprocessing.TimeoutError:
            raise TimeoutError(f"Timeout to edit Katib Experiment: {namespace}/{name}")
        except Exception:
            raise RuntimeError(f"Failed to edit Katib Experiment: {namespace}/{name}")

        logger.debug(f"Experiment {namespace}/{name} has been updated")

    def delete_experiment(
        self,
        name: str,
        namespace: Optional[str] = None,
        delete_options: client.V1DeleteOptions = None,
    ):
        """Delete the Katib Experiment.

        Args:
            name: Name for the Experiment.
            namespace: Namespace for the Experiment.
            delete_options: Optional, V1DeleteOptions to set while deleting
                Katib Experiment. For example, grace period seconds.

        Raises:
            TimeoutError: Timeout to delete Katib Experiment.
            RuntimeError: Failed to delete Katib Experiment.
        """

        namespace = namespace or self.namespace

        try:
            self.custom_api.delete_namespaced_custom_object(
                constants.KUBEFLOW_GROUP,
                constants.KATIB_VERSION,
                namespace,
                constants.EXPERIMENT_PLURAL,
                name,
                body=delete_options,
            )
        except multiprocessing.TimeoutError:
            raise TimeoutError(
                f"Timeout to delete Katib Experiment: {namespace}/{name}"
            )
        except Exception:
            raise RuntimeError(f"Failed to delete Katib Experiment: {namespace}/{name}")

        logger.debug(f"Experiment {namespace}/{name} has been deleted")

    def get_suggestion(
        self,
        name: str,
        namespace: Optional[str] = None,
        timeout: int = constants.DEFAULT_TIMEOUT,
    ):
        """Get the Katib Suggestion.

        Args:
            name: Name for the Suggestion.
            namespace: Namespace for the Suggestion.
            timeout: Optional, Kubernetes API server timeout in seconds
                to execute the request.

        Returns:
            V1beta1Suggestion: Katib Suggestion object.

        Raises:
            TimeoutError: Timeout to get Katib Suggestion.
            RuntimeError: Failed to get Katib Suggestion.
        """

        namespace = namespace or self.namespace

        try:
            thread = self.custom_api.get_namespaced_custom_object(
                constants.KUBEFLOW_GROUP,
                constants.KATIB_VERSION,
                namespace,
                constants.SUGGESTION_PLURAL,
                name,
                async_req=True,
            )
            response = utils.FakeResponse(thread.get(timeout))
            suggestion = self.api_client.deserialize(response, models.V1beta1Suggestion)
            return suggestion

        except multiprocessing.TimeoutError:
            raise TimeoutError(f"Timeout to get Katib Suggestion: {namespace}/{name}")
        except Exception:
            raise RuntimeError(f"Failed to get Katib Suggestion: {namespace}/{name}")

    def list_suggestions(
        self,
        namespace: Optional[str] = None,
        timeout: int = constants.DEFAULT_TIMEOUT,
    ):
        """List of all Katib Suggestion in namespace.

        Args:
            namespace: Namespace to list the Suggestions.
            timeout: Optional, Kubernetes API server timeout in seconds
                to execute the request.

        Returns:
            list[V1beta1Suggestion]: List of Katib Suggestions objects. It returns
            empty list if Suggestions cannot be found.

        Raises:
            TimeoutError: Timeout to list Katib Suggestions.
            RuntimeError: Failed to list Katib Suggestions.
        """

        namespace = namespace or self.namespace

        result = []
        try:
            thread = self.custom_api.list_namespaced_custom_object(
                constants.KUBEFLOW_GROUP,
                constants.KATIB_VERSION,
                namespace=namespace,
                plural=constants.EXPERIMENT_PLURAL,
                async_req=True,
            )
            response = thread.get(timeout)
            result = [
                self.api_client.deserialize(
                    utils.FakeResponse(item), models.V1beta1Suggestion
                )
                for item in response.get("items")
            ]
        except multiprocessing.TimeoutError:
            raise TimeoutError(
                f"Timeout to list Katib Suggestions in namespace: {namespace}"
            )
        except Exception:
            raise RuntimeError(
                f"Failed to list Katib Suggestions in namespace: {namespace}"
            )
        return result

    def get_trial(
        self,
        name: str,
        namespace: Optional[str] = None,
        timeout: int = constants.DEFAULT_TIMEOUT,
    ):
        """Get the Katib Trial.

        Args:
            name: Name for the Trial.
            namespace: Namespace for the Trial.
            timeout: Optional, Kubernetes API server timeout in seconds
                to execute the request.

        Returns:
            V1beta1Trial: Katib Trial object.

        Raises:
            TimeoutError: Timeout to get Katib Trial.
            RuntimeError: Failed to get Katib Trial.
        """

        namespace = namespace or self.namespace

        try:
            thread = self.custom_api.get_namespaced_custom_object(
                constants.KUBEFLOW_GROUP,
                constants.KATIB_VERSION,
                namespace,
                constants.TRIAL_PLURAL,
                name,
                async_req=True,
            )
            response = utils.FakeResponse(thread.get(timeout))
            trial = self.api_client.deserialize(response, models.V1beta1Trial)
            return trial

        except multiprocessing.TimeoutError:
            raise TimeoutError(f"Timeout to get Katib Trial: {namespace}/{name}")
        except Exception:
            raise RuntimeError(f"Failed to get Katib Trial: {namespace}/{name}")

    def list_trials(
        self,
        experiment_name: str = None,
        namespace: Optional[str] = None,
        timeout: int = constants.DEFAULT_TIMEOUT,
    ):
        """List of all Trials in namespace. If Experiment name is set,
        it returns all Trials belong to the Experiment.

        Args:
            experiment_name: Optional name for the Experiment.
            namespace: Namespace to list the Trials.
            timeout: Optional, Kubernetes API server timeout in seconds
                to execute the request.

        Returns:
            list[V1beta1Trial]: List of Katib Trial objects. It returns
            empty list if Trials cannot be found.

        Raises:
            TimeoutError: Timeout to list Katib Trials.
            RuntimeError: Failed to list Katib Trials.
        """

        namespace = namespace or self.namespace

        result = []
        try:
            if experiment_name is None:
                thread = self.custom_api.list_namespaced_custom_object(
                    constants.KUBEFLOW_GROUP,
                    constants.KATIB_VERSION,
                    namespace=namespace,
                    plural=constants.TRIAL_PLURAL,
                    async_req=True,
                )
            else:
                thread = self.custom_api.list_namespaced_custom_object(
                    constants.KUBEFLOW_GROUP,
                    constants.KATIB_VERSION,
                    namespace=namespace,
                    plural=constants.TRIAL_PLURAL,
                    label_selector=f"{constants.EXPERIMENT_LABEL}={experiment_name}",
                    async_req=True,
                )
            response = thread.get(timeout)
            result = [
                self.api_client.deserialize(
                    utils.FakeResponse(item), models.V1beta1Trial
                )
                for item in response.get("items")
            ]
        except multiprocessing.TimeoutError:
            raise TimeoutError(
                f"Timeout to list Katib Trials in namespace: {namespace}"
            )
        except Exception:
            raise RuntimeError(f"Failed to list Katib Trials in namespace: {namespace}")
        return result

    def get_success_trial_details(
        self,
        experiment_name: str = None,
        namespace: Optional[str] = None,
        timeout: int = constants.DEFAULT_TIMEOUT,
    ):
        """Get the Succeeded Trial details. If Experiment name is set,
        it returns Succeeded Trials details belong to the Experiment.

        Args:
            experiment_name: Optional name for the Experiment.
            namespace: Namespace to list the Trials.
            timeout: Optional, Kubernetes API server timeout in seconds
                to execute the request.

        Returns:
            list[dict]: Trial names with hyperparameters and metrics.
            It returns empty list if Succeeded Trials cannot be found.

        Raises:
            TimeoutError: Timeout to list Katib Trials.
            RuntimeError: Failed to list Katib Trials.
        """

        namespace = namespace or self.namespace

        result = []
        try:
            if experiment_name is None:
                thread = self.custom_api.list_namespaced_custom_object(
                    constants.KUBEFLOW_GROUP,
                    constants.KATIB_VERSION,
                    namespace=namespace,
                    plural=constants.TRIAL_PLURAL,
                    async_req=True,
                )
            else:
                thread = self.custom_api.list_namespaced_custom_object(
                    constants.KUBEFLOW_GROUP,
                    constants.KATIB_VERSION,
                    namespace=namespace,
                    plural=constants.TRIAL_PLURAL,
                    label_selector=f"{constants.EXPERIMENT_LABEL}={experiment_name}",
                    async_req=True,
                )
            response = thread.get(timeout)
            for item in response.get("items"):
                trial = self.api_client.deserialize(
                    utils.FakeResponse(item), models.V1beta1Trial
                )
                if (
                    trial.status
                    and trial.status.conditions
                    and len(trial.status.conditions) > 0
                ):
                    if utils.has_condition(
                        trial.status.conditions, constants.TRIAL_CONDITION_SUCCEEDED
                    ):
                        output = {}
                        output["name"] = trial.metadata.name
                        output["parameter_assignments"] = (
                            trial.spec.parameter_assignments
                        )
                        output["metrics"] = trial.status.observation.metrics
                        result.append(output)
        except multiprocessing.TimeoutError:
            raise TimeoutError(
                f"Timeout to list Katib Trials in namespace: {namespace}"
            )
        except Exception:
            raise RuntimeError(f"Failed to list Katib Trials in namespace: {namespace}")
        return result

    def get_optimal_hyperparameters(
        self,
        name: str,
        namespace: Optional[str] = None,
        timeout: int = constants.DEFAULT_TIMEOUT,
    ):
        """Get the current optimal Trial from the Experiment.

        Args:
            name: Name for the Experiment.
            namespace: Namespace for the Experiment.
            timeout: Optional, Kubernetes API server timeout in seconds
                to execute the request.

        Returns:
            V1beta1OptimalTrial: The most optimal Trial for the Experiment.
            It returns `None` if Experiment does not have optimal Trial yet.

        Raises:
            TimeoutError: Timeout to get Katib Experiment.
            RuntimeError: Failed to get Katib Experiment.
        """

        namespace = namespace or self.namespace

        experiment = self.get_experiment(name, namespace, timeout)
        if (
            experiment.status
            and experiment.status.current_optimal_trial
            and experiment.status.current_optimal_trial.observation.metrics
        ):
            return experiment.status.current_optimal_trial
        else:
            return None

    def get_trial_metrics(
        self,
        name: str,
        namespace: Optional[str] = None,
        db_manager_address: str = constants.DEFAULT_DB_MANAGER_ADDRESS,
        timeout: str = constants.DEFAULT_TIMEOUT,
    ):
        """Get the Trial Metric Results from the Katib DB.
        Katib DB Manager service should be accessible while calling this API.

        If you run this API in-cluster (e.g. from the Kubeflow Notebook) you can
        use the default Katib DB Manager address: `katib-db-manager.kubeflow:6789`.

        If you run this API outside the cluster, you have to port-forward the
        Katib DB Manager before getting the Trial metrics:
        `kubectl port-forward svc/katib-db-manager -n kubeflow 6789`.
        In that case, you can use this Katib DB Manager address: `localhost:6789`.

        You can use `curl` to verify that Katib DB Manager is reachable:
        `curl <db-manager-address>`.

        Args:
            name: Name for the Trial.
            namespace: Namespace for the Trial.
            db-manager-address: Address for the Katib DB Manager in this format: `ip-address:port`.
            timeout: Optional, gRPC API Server timeout in seconds to get metrics.

        Returns:
            List of MetricLog objects
            (https://github.com/kubeflow/katib/blob/4a2db414d85f29f17bc8ec6ff3462beef29585da/pkg/apis/manager/v1beta1/gen-doc/api.md#api-v1-beta1-MetricLog).
            For example, to get the first metric value run the following:
            `get_trial_metrics(...)[0].metric.value

        Raises:
            RuntimeError: Unable to get Trial metrics.
        """

        namespace = namespace or self.namespace

        channel = grpc.insecure_channel(db_manager_address)

        client = katib_api_pb2_grpc.DBManagerStub(channel)
        try:
            # When metric name is empty, we select all logs from the Katib DB.
            observation_logs = client.GetObservationLog(
                katib_api_pb2.GetObservationLogRequest(trial_name=name),
                timeout=timeout,
            )
        except Exception as e:
            raise RuntimeError(
                f"Unable to get metrics for Trial {namespace}/{name}. Exception: {e}"
            )

        return observation_logs.observation_log.metric_logs<|MERGE_RESOLUTION|>--- conflicted
+++ resolved
@@ -256,8 +256,7 @@
                 to the base image packages. These packages are installed before
                 executing the objective function.
             pip_index_url: The PyPI url from which to install Python packages.
-<<<<<<< HEAD
-        
+            
             `metrics_collector_config`: Specify the configuration for the metrics collector with following keys:
             - **kind**: Specify the kind of Metrics Collector. Currently supported values are:
                 - `StdOut`: Collects metrics from standard output.
@@ -269,11 +268,6 @@
                 
             - **custom_collector**: If the `kind` is set to `Custom`, you must provide an instance of a custom `V1Container` as the value. For example:
                 `metrics_collector_config = {"kind" : "Custom", "custom_collector": <Instance of V1Container>}`.
-=======
-            metrics_collector_config: Specify the config of metrics collector,
-                for example, `metrics_collector_config = {"kind": "Push"}`.
-                Currently, we only support `StdOut` and `Push` metrics collector.
->>>>>>> a524f338
 
         Raises:
             ValueError: Function arguments have incorrect type or value.
