# Copyright 2021 The Kubeflow Authors.
#
# Licensed under the Apache License, Version 2.0 (the "License");
# you may not use this file except in compliance with the License.
# You may obtain a copy of the License at
#
#    http://www.apache.org/licenses/LICENSE-2.0
#
# Unless required by applicable law or agreed to in writing, software
# distributed under the License is distributed on an "AS IS" BASIS,
# WITHOUT WARRANTIES OR CONDITIONS OF ANY KIND, either express or implied.
# See the License for the specific language governing permissions and
# limitations under the License.

import inspect
import logging
import multiprocessing
import textwrap
import time
from typing import Any, Callable, Dict, List, Optional, Union

import grpc
import kubeflow.katib.katib_api_pb2 as katib_api_pb2
from kubeflow.katib import models
from kubeflow.katib.api_client import ApiClient
from kubeflow.katib.constants import constants
<<<<<<< HEAD
import kubeflow.katib.katib_api_pb2 as katib_api_pb2
import kubeflow.katib.katib_api_pb2_grpc as katib_api_pb2_grpc
=======
>>>>>>> 0e2ba6ef
from kubeflow.katib.utils import utils
from kubernetes import client, config

logger = logging.getLogger(__name__)


class KatibClient(object):
    def __init__(
        self,
        config_file: Optional[str] = None,
        context: Optional[str] = None,
        client_configuration: Optional[client.Configuration] = None,
        namespace: str = utils.get_default_target_namespace(),
    ):
        """KatibClient constructor. Configure logging in your application
            as follows to see detailed information from the KatibClient APIs:
            .. code-block:: python
                import logging
                logging.basicConfig()
                log = logging.getLogger("kubeflow.katib.api.katib_client")
                log.setLevel(logging.DEBUG)

        Args:
            config_file: Path to the kube-config file. Defaults to ~/.kube/config.
            context: Set the active context. Defaults to current_context from the kube-config.
            client_configuration: Client configuration for cluster authentication.
                You have to provide valid configuration with Bearer token or
                with username and password. You can find an example here:
                https://github.com/kubernetes-client/python/blob/67f9c7a97081b4526470cad53576bc3b71fa6fcc/examples/remote_cluster.py#L31
            namespace: Target Kubernetes namespace. By default it takes namespace
                from `/var/run/secrets/kubernetes.io/serviceaccount/namespace` location
                or set as `default`. Namespace can be overridden during method invocations.
        """

        self.in_cluster = False
        # If client configuration is not set, use kube-config to access Kubernetes APIs.
        if client_configuration is None:
            # Load kube-config or in-cluster config.
            if config_file or not utils.is_running_in_k8s():
                config.load_kube_config(config_file=config_file, context=context)
            else:
                config.load_incluster_config()
                self.in_cluster = True

        k8s_client = client.ApiClient(client_configuration)
        self.custom_api = client.CustomObjectsApi(k8s_client)
        self.api_client = ApiClient()
        self.namespace = namespace

    def _is_ipython(self):
        """Returns whether we are running in notebook."""

        try:
            import IPython

            ipy = IPython.get_ipython()
            if ipy is None:
                return False
        except ImportError:
            return False
        return True

    def create_experiment(
        self,
        experiment: models.V1beta1Experiment,
        namespace: Optional[str] = None,
    ):
        """Create the Katib Experiment.

        Args:
            experiment: Experiment object of type V1beta1Experiment.
            namespace: Namespace for the Experiment.

        Raises:
            TimeoutError: Timeout to create Katib Experiment.
            RuntimeError: Failed to create Katib Experiment.
        """

        namespace = namespace or self.namespace

        experiment_name = None
        if type(experiment) is models.V1beta1Experiment:
            if experiment.metadata.name is not None:
                experiment_name = experiment.metadata.name
            elif experiment.metadata.generate_name is not None:
                experiment_name = experiment.metadata.generate_name
        elif "name" in experiment["metadata"]:
            experiment_name = experiment["metadata"]["name"]
        elif "generate_name" in experiment["metadata"]:
            experiment_name = experiment["metadata"]["generate_name"]

        if experiment_name is None:
            raise ValueError("Experiment must have a name or generateName")

        try:
            outputs = self.custom_api.create_namespaced_custom_object(
                constants.KUBEFLOW_GROUP,
                constants.KATIB_VERSION,
                namespace,
                constants.EXPERIMENT_PLURAL,
                experiment,
            )
            experiment_name = outputs["metadata"][
                "name"
            ]  # if "generate_name" is used, "name" gets a prefix from server
        except multiprocessing.TimeoutError:
            raise TimeoutError(
                f"Timeout to create Katib Experiment: {namespace}/{experiment_name}"
            )
        except Exception as e:
            if hasattr(e, "status") and e.status == 409:
                raise Exception(
                    f"A Katib Experiment with the name "
                    f"{namespace}/{experiment_name} already exists."
                )
            raise RuntimeError(
                f"Failed to create Katib Experiment: {namespace}/{experiment_name}"
            )

        logger.debug(f"Experiment {namespace}/{experiment_name} has been created")

        if self._is_ipython():
            if self.in_cluster:
                import IPython

                IPython.display.display(
                    IPython.display.HTML(
                        "Katib Experiment {} "
                        'link <a href="/_/katib/#/katib/hp_monitor/{}/{}" '
                        'target="_blank">here</a>'.format(
                            experiment_name,
                            namespace,
                            experiment_name,
                        )
                    )
                )

    def tune(
        self,
        # TODO (andreyvelich): How to be consistent with other APIs (name) ?
        name: str,
        objective: Callable,
        parameters: Dict[str, Any],
        base_image: str = constants.BASE_IMAGE_TENSORFLOW,
        namespace: Optional[str] = None,
        env_per_trial: Optional[
            Union[Dict[str, str], List[Union[client.V1EnvVar, client.V1EnvFromSource]]]
        ] = None,
        algorithm_name: str = "random",
        algorithm_settings: Union[
            dict, List[models.V1beta1AlgorithmSetting], None
        ] = None,
        objective_metric_name: str = None,
        additional_metric_names: List[str] = [],
        objective_type: str = "maximize",
        objective_goal: float = None,
        max_trial_count: int = None,
        parallel_trial_count: int = None,
        max_failed_trial_count: int = None,
        resources_per_trial: Union[dict, client.V1ResourceRequirements, None] = None,
        retain_trials: bool = False,
        packages_to_install: List[str] = None,
        pip_index_url: str = "https://pypi.org/simple",
        metrics_collector_config: Dict[str, Any] = {"kind": "StdOut"},
    ):
        """Create HyperParameter Tuning Katib Experiment from the objective function.

        Args:
            name: Name for the Experiment.
            objective: Objective function that Katib uses to train the model.
                This function must be Callable and it must have only one dict argument.
                Katib uses this argument to send HyperParameters to the function.
                The function should not use any code declared outside of the function
                definition. Import statements must be added inside the function.
            parameters: Dict of HyperParameters to tune your Experiment. You
                should use Katib SDK to define the search space for these parameters.

                For example: `parameters = {"lr": katib.search.double(min=0.1, max=0.2)}`

                Also, you can use these parameters to define input for your
                objective function.
            base_image: Image to use when executing the objective function.
            namespace: Namespace for the Experiment.
            env_per_trial: Environment variable(s) to be attached to each trial container.
                You can specify a dictionary as a mapping object representing the environment
                variables. Otherwise, you can specify a list, in which the element can either
                be a kubernetes.client.models.V1EnvVar (documented here:
                https://github.com/kubernetes-client/python/blob/master/kubernetes/docs/V1EnvVar.md)
                or a kubernetes.client.models.V1EnvFromSource (documented here:
                https://github.com/kubernetes-client/python/blob/master/kubernetes/docs/V1EnvFromSource.md)
            algorithm_name: Search algorithm for the HyperParameter tuning.
            algorithm_settings: Settings for the search algorithm given.
                For available fields, check this doc:
                https://www.kubeflow.org/docs/components/katib/experiment/#search-algorithms-in-detail.
            objective_metric_name: Objective metric that Katib optimizes.
            additional_metric_names: List of metrics that Katib collects from the
                objective function in addition to objective metric.
            objective_type: Type for the Experiment optimization for the objective metric.
                Must be one of `minimize` or `maximize`.
            objective_goal: Objective goal that Experiment should reach to be Succeeded.
            max_trial_count: Maximum number of Trials to run. For the default
                values check this doc:
                https://www.kubeflow.org/docs/components/katib/experiment/#configuration-spec.
            parallel_trial_count: Number of Trials that Experiment runs in parallel.
            max_failed_trial_count: Maximum number of Trials allowed to fail.
            resources_per_trial: A parameter that lets you specify how much
            resources each trial container should have. You can either specify a
            kubernetes.client.V1ResourceRequirements object (documented here:
            https://github.com/kubernetes-client/python/blob/master/kubernetes/docs/V1ResourceRequirements.md)
            or a dictionary that includes one or more of the following keys:
            `cpu`, `memory`, or `gpu` (other keys will be ignored). Appropriate
            values for these keys are documented here:
            https://kubernetes.io/docs/concepts/configuration/manage-resources-containers/.
            For example:
                {
                    "cpu": "1",
                    "gpu": "1",
                    "memory": "2Gi",
                }
            Please note, `gpu` specifies a resource request with a key of
            `nvidia.com/gpu`, i.e. an NVIDIA GPU. If you need a different type
            of GPU, pass in a V1ResourceRequirement instance instead, since it's
            more flexible. This parameter is optional and defaults to None.
            retain_trials: Whether Trials' resources (e.g. pods) are deleted after Succeeded state.
            packages_to_install: List of Python packages to install in addition
                to the base image packages. These packages are installed before
                executing the objective function.
            pip_index_url: The PyPI url from which to install Python packages.
            metrics_collector_config: Specify the config of metrics collector,
                for example, `metrics_collector_config = {"kind": "Push"}`.
                Currently, we only support `StdOut` and `Push` metrics collector.

        Raises:
            ValueError: Function arguments have incorrect type or value.
            TimeoutError: Timeout to create Katib Experiment.
            RuntimeError: Failed to create Katib Experiment.
        """

        namespace = namespace or self.namespace

        # Create Katib Experiment template.
        experiment = models.V1beta1Experiment(
            api_version=constants.API_VERSION,
            kind=constants.EXPERIMENT_KIND,
            metadata=models.V1ObjectMeta(name=name, namespace=namespace),
            spec=models.V1beta1ExperimentSpec(),
        )

        # Add Objective to the Katib Experiment.
        experiment.spec.objective = models.V1beta1ObjectiveSpec(
            type=objective_type,
            objective_metric_name=objective_metric_name,
            additional_metric_names=additional_metric_names,
        )
        if objective_goal is not None:
            experiment.spec.objective.goal = objective_goal

        # Add Algorithm to the Katib Experiment.
        if isinstance(algorithm_settings, dict):
            algorithm_settings = [
                models.V1beta1AlgorithmSetting(name=str(k), value=str(v))
                for k, v in algorithm_settings.items()
            ]

        experiment.spec.algorithm = models.V1beta1AlgorithmSpec(
            algorithm_name=algorithm_name,
            algorithm_settings=algorithm_settings,
        )

        # Add Trial budget to the Katib Experiment.
        if max_trial_count is not None:
            experiment.spec.max_trial_count = max_trial_count
        if parallel_trial_count is not None:
            experiment.spec.parallel_trial_count = parallel_trial_count
        if max_failed_trial_count is not None:
            experiment.spec.max_failed_trial_count = max_failed_trial_count

        # Validate objective function.
        utils.validate_objective_function(objective)

        # Extract objective function implementation.
        objective_code = inspect.getsource(objective)

        # Objective function might be defined in some indented scope
        # (e.g. in another function). We need to dedent the function code.
        objective_code = textwrap.dedent(objective_code)

        # Iterate over input parameters.
        input_params = {}
        experiment_params = []
        trial_params = []
        for p_name, p_value in parameters.items():
            # If input parameter value is Katib Experiment parameter sample.
            if isinstance(p_value, models.V1beta1ParameterSpec):
                # Wrap value for the function input.
                input_params[p_name] = f"${{trialParameters.{p_name}}}"

                # Add value to the Katib Experiment parameters.
                p_value.name = p_name
                experiment_params.append(p_value)

                # Add value to the Katib Experiment's Trial parameters.
                trial_params.append(
                    models.V1beta1TrialParameterSpec(name=p_name, reference=p_name)
                )
            else:
                # Otherwise, add value to the function input.
                input_params[p_name] = p_value

        # Wrap objective function to execute it from the file. For example:
        # def objective(parameters):
        #     print(f'Parameters are {parameters}')
        # objective({
        #     'lr': '${trialParameters.lr}',
        #     'epochs': '${trialParameters.epochs}',
        #     'is_dist': False
        # })
        objective_code = f"{objective_code}\n{objective.__name__}({input_params})\n"

        # Prepare execute script template.
        exec_script = textwrap.dedent(
            """
            program_path=$(mktemp -d)
            read -r -d '' SCRIPT << EOM\n
            {objective_code}
            EOM
            printf "%s" "$SCRIPT" > $program_path/ephemeral_objective.py
            python3 -u $program_path/ephemeral_objective.py"""
        )

        # Add objective code to the execute script.
        exec_script = exec_script.format(objective_code=objective_code)

        # Install Python packages if that is required.
        if packages_to_install is not None:
            exec_script = (
                utils.get_script_for_python_packages(packages_to_install, pip_index_url)
                + exec_script
            )

        if isinstance(resources_per_trial, dict):
            if "gpu" in resources_per_trial:
                resources_per_trial["nvidia.com/gpu"] = resources_per_trial.pop("gpu")

            resources_per_trial = client.V1ResourceRequirements(
                requests=resources_per_trial,
                limits=resources_per_trial,
            )

        env = []
        env_from = []
        if isinstance(env_per_trial, dict):
            env = [
                client.V1EnvVar(name=str(k), value=str(v))
                for k, v in env_per_trial.items()
            ]
        elif env_per_trial:
            for x in env_per_trial:
                if isinstance(x, client.V1EnvVar):
                    env.append(x)
                elif isinstance(x, client.V1EnvFromSource):
                    env_from.append(x)
                else:
                    raise ValueError(
                        f"Incorrect value for env_per_trial: {env_per_trial}"
                    )

        # Add metrics collector to the Katib Experiment.
<<<<<<< HEAD
        # Up to now, We only support parameter `kind`, of which default value is `StdOut`, to specify the kind of metrics collector. 
=======
        # Up to now, we only support parameter `kind`, of which default value
        # is `StdOut`, to specify the kind of metrics collector.
>>>>>>> 0e2ba6ef
        experiment.spec.metrics_collector_spec = models.V1beta1MetricsCollectorSpec(
            collector=models.V1beta1CollectorSpec(kind=metrics_collector_config["kind"])
        )

        # Create Trial specification.
        trial_spec = client.V1Job(
            api_version="batch/v1",
            kind="Job",
            spec=client.V1JobSpec(
                template=client.V1PodTemplateSpec(
                    metadata=models.V1ObjectMeta(
                        annotations={"sidecar.istio.io/inject": "false"}
                    ),
                    spec=client.V1PodSpec(
                        restart_policy="Never",
                        containers=[
                            client.V1Container(
                                name=constants.DEFAULT_PRIMARY_CONTAINER_NAME,
                                image=base_image,
                                command=["bash", "-c"],
                                args=[exec_script],
                                env=env if env else None,
                                env_from=env_from if env_from else None,
                                resources=resources_per_trial,
                            )
                        ],
                    ),
                )
            ),
        )

        # Create Trial template.
        trial_template = models.V1beta1TrialTemplate(
            primary_container_name=constants.DEFAULT_PRIMARY_CONTAINER_NAME,
            retain=retain_trials,
            trial_parameters=trial_params,
            trial_spec=trial_spec,
        )

        # Add parameters to the Katib Experiment.
        experiment.spec.parameters = experiment_params

        # Add Trial template to the Katib Experiment.
        experiment.spec.trial_template = trial_template

        # Create the Katib Experiment.
        self.create_experiment(experiment, namespace)

    def get_experiment(
        self,
        name: str,
        namespace: Optional[str] = None,
        timeout: int = constants.DEFAULT_TIMEOUT,
    ):
        """Get the Katib Experiment.

        Args:
            name: Name for the Experiment.
            namespace: Namespace for the Experiment.
            timeout: Optional, Kubernetes API server timeout in seconds
                to execute the request.

        Returns:
            V1beta1Experiment: Katib Experiment object.

        Raises:
            TimeoutError: Timeout to get Katib Experiment.
            RuntimeError: Failed to get Katib Experiment.
        """

        namespace = namespace or self.namespace

        try:
            thread = self.custom_api.get_namespaced_custom_object(
                constants.KUBEFLOW_GROUP,
                constants.KATIB_VERSION,
                namespace,
                constants.EXPERIMENT_PLURAL,
                name,
                async_req=True,
            )
            response = utils.FakeResponse(thread.get(timeout))
            experiment = self.api_client.deserialize(response, models.V1beta1Experiment)
            return experiment

        except multiprocessing.TimeoutError:
            raise TimeoutError(f"Timeout to get Katib Experiment: {namespace}/{name}")
        except Exception:
            raise RuntimeError(f"Failed to get Katib Experiment: {namespace}/{name}")

    def list_experiments(
        self,
        namespace: Optional[str] = None,
        timeout: int = constants.DEFAULT_TIMEOUT,
    ):
        """List of all Katib Experiments in namespace.

        Args:
            namespace: Namespace to list the Experiments.
            timeout: Optional, Kubernetes API server timeout in seconds
                to execute the request.

        Returns:
            list[V1beta1Experiment]: List of Katib Experiment objects. It returns
            empty list if Experiments cannot be found.

        Raises:
            TimeoutError: Timeout to list Katib Experiments.
            RuntimeError: Failed to list Katib Experiments.
        """

        namespace = namespace or self.namespace

        result = []
        try:
            thread = self.custom_api.list_namespaced_custom_object(
                constants.KUBEFLOW_GROUP,
                constants.KATIB_VERSION,
                namespace=namespace,
                plural=constants.EXPERIMENT_PLURAL,
                async_req=True,
            )
            response = thread.get(timeout)
            result = [
                self.api_client.deserialize(
                    utils.FakeResponse(item), models.V1beta1Experiment
                )
                for item in response.get("items")
            ]
        except multiprocessing.TimeoutError:
            raise TimeoutError(
                f"Timeout to list Katib Experiments in namespace: {namespace}"
            )
        except Exception:
            raise RuntimeError(
                f"Failed to list Katib Experiments in namespace: {namespace}"
            )
        return result

    def get_experiment_conditions(
        self,
        name: str,
        namespace: Optional[str] = None,
        experiment: models.V1beta1Experiment = None,
        timeout: int = constants.DEFAULT_TIMEOUT,
    ):
        """Get the Experiment conditions. Experiment is in the condition when
        `status` is True for the appropriate condition `type`.

        Args:
            name: Name for the Experiment.
            namespace: Namespace for the Experiment.
            experiment: Optionally, Experiment object can be set to get the conditions.
            timeout: Optional, Kubernetes API server timeout in seconds
                to execute the request.

        Returns:
            list[V1beta1ExperimentCondition]: List of Experiment conditions with
                last transition time, last update time, message, reason, type, and
                status. It returns empty list if Experiment does not have any
                conditions yet.

        Raises:
            TimeoutError: Timeout to get Katib Experiment.
            RuntimeError: Failed to get Katib Experiment.
        """

        namespace = namespace or self.namespace

        if experiment is None:
            experiment = self.get_experiment(name, namespace, timeout)

        if (
            experiment.status
            and experiment.status.conditions
            and len(experiment.status.conditions) > 0
        ):
            return experiment.status.conditions

        return []

    def is_experiment_created(
        self,
        name: str,
        namespace: Optional[str] = None,
        experiment: models.V1beta1Experiment = None,
        timeout: int = constants.DEFAULT_TIMEOUT,
    ):
        """Check if Experiment is Created.

        Args:
            name: Name for the Experiment.
            namespace: Namespace for the Experiment.
            experiment: Optionally, Experiment object can be set to check the status.
            timeout: Optional, Kubernetes API server timeout in seconds
                to execute the request.

        Returns:
            bool: True is Experiment is Created, else False.

        Raises:
            TimeoutError: Timeout to get Katib Experiment.
            RuntimeError: Failed to get Katib Experiment.
        """

        namespace = namespace or self.namespace

        return utils.has_condition(
            self.get_experiment_conditions(name, namespace, experiment, timeout),
            constants.EXPERIMENT_CONDITION_CREATED,
        )

    def is_experiment_running(
        self,
        name: str,
        namespace: Optional[str] = None,
        experiment: models.V1beta1Experiment = None,
        timeout: int = constants.DEFAULT_TIMEOUT,
    ):
        """Check if Experiment is Running.

        Args:
            name: Name for the Experiment.
            namespace: Namespace for the Experiment.
            experiment: Optionally, Experiment object can be set to check the status.
            timeout: Optional, Kubernetes API server timeout in seconds
                to execute the request.

        Returns:
            bool: True is Experiment is Running, else False.

        Raises:
            TimeoutError: Timeout to get Katib Experiment.
            RuntimeError: Failed to get Katib Experiment.
        """

        namespace = namespace or self.namespace

        return utils.has_condition(
            self.get_experiment_conditions(name, namespace, experiment, timeout),
            constants.EXPERIMENT_CONDITION_RUNNING,
        )

    def is_experiment_restarting(
        self,
        name: str,
        namespace: Optional[str] = None,
        experiment: models.V1beta1Experiment = None,
        timeout: int = constants.DEFAULT_TIMEOUT,
    ):
        """Check if Experiment is Restarting.
        Args:
            name: Name for the Experiment.
            namespace: Namespace for the Experiment.
            experiment: Optionally, Experiment object can be set to check the status.
            timeout: Optional, Kubernetes API server timeout in seconds
                to execute the request.

        Returns:
            bool: True is Experiment is Resting, else False.

        Raises:
            TimeoutError: Timeout to get Katib Experiment.
            RuntimeError: Failed to get Katib Experiment.
        """

        namespace = namespace or self.namespace

        return utils.has_condition(
            self.get_experiment_conditions(name, namespace, experiment, timeout),
            constants.EXPERIMENT_CONDITION_RESTARTING,
        )

    def is_experiment_succeeded(
        self,
        name: str,
        namespace: Optional[str] = None,
        experiment: models.V1beta1Experiment = None,
        timeout: int = constants.DEFAULT_TIMEOUT,
    ):
        """Check if Experiment is Succeeded.
        Args:
            name: Name for the Experiment.
            namespace: Namespace for the Experiment.
            experiment: Optionally, Experiment object can be set to check the status.
            timeout: Optional, Kubernetes API server timeout in seconds
                to execute the request.

        Returns:
            bool: True is Experiment is Succeeded, else False.

        Raises:
            TimeoutError: Timeout to get Katib Experiment.
            RuntimeError: Failed to get Katib Experiment.
        """

        namespace = namespace or self.namespace

        return utils.has_condition(
            self.get_experiment_conditions(name, namespace, experiment, timeout),
            constants.EXPERIMENT_CONDITION_SUCCEEDED,
        )

    def is_experiment_failed(
        self,
        name: str,
        namespace: Optional[str] = None,
        experiment: models.V1beta1Experiment = None,
        timeout: int = constants.DEFAULT_TIMEOUT,
    ):
        """Check if Experiment is Failed.
        Args:
            name: Name for the Experiment.
            namespace: Namespace for the Experiment.
            experiment: Optionally, Experiment object can be set to check the status.
            timeout: Optional, Kubernetes API server timeout in seconds
                to execute the request.

        Returns:
            bool: True is Experiment is Failed, else False.

        Raises:
            TimeoutError: Timeout to get Katib Experiment.
            RuntimeError: Failed to get Katib Experiment.
        """

        namespace = namespace or self.namespace

        return utils.has_condition(
            self.get_experiment_conditions(name, namespace, experiment, timeout),
            constants.EXPERIMENT_CONDITION_FAILED,
        )

    def wait_for_experiment_condition(
        self,
        name: str,
        namespace: Optional[str] = None,
        expected_condition: str = constants.EXPERIMENT_CONDITION_SUCCEEDED,
        timeout: int = 600,
        polling_interval: int = 15,
        apiserver_timeout: int = constants.DEFAULT_TIMEOUT,
    ):
        """Wait until Experiment reaches specific condition. By default it waits
        for the Succeeded condition.

        Args:
            name: Name for the Experiment.
            namespace: Namespace for the Experiment.
            expected_condition: Which condition Experiment should reach.
            timeout: How many seconds to wait until Experiment reaches condition.
            polling_interval: The polling interval in seconds to get Experiment status.
            apiserver_timeout: Optional, Kubernetes API server timeout in seconds
                to execute the request.

        Returns:
            V1beta1Experiment: Katib Experiment object.

        Raises:
            RuntimeError: Failed to get Katib Experiment or Experiment reaches
                Failed state if it does not wait for this condition.
            TimeoutError: Timeout waiting for Experiment to reach required condition
                or timeout to get Katib Experiment.
        """

        namespace = namespace or self.namespace

        for _ in range(round(timeout / polling_interval)):
            # We should get Experiment only once per cycle and check the statuses.
            experiment = self.get_experiment(name, namespace, apiserver_timeout)

            # Wait for Failed condition.
            if (
                expected_condition == constants.EXPERIMENT_CONDITION_FAILED
                and self.is_experiment_failed(
                    name, namespace, experiment, apiserver_timeout
                )
            ):
                utils.print_experiment_status(experiment)
                logger.debug(
                    f"Experiment: {namespace}/{name} is {expected_condition}\n\n\n"
                )
                return experiment

            # Raise exception if Experiment is Failed.
            elif self.is_experiment_failed(
                name, namespace, experiment, apiserver_timeout
            ):
                raise RuntimeError(
                    f"Experiment: {namespace}/{name} is Failed. "
                    f"Experiment conditions: {experiment.status.conditions}"
                )

            # Check if Experiment reaches Created condition.
            elif (
                expected_condition == constants.EXPERIMENT_CONDITION_CREATED
                and self.is_experiment_created(
                    name, namespace, experiment, apiserver_timeout
                )
            ):
                utils.print_experiment_status(experiment)
                logger.debug(
                    f"Experiment: {namespace}/{name} is {expected_condition}\n\n\n"
                )
                return experiment

            # Check if Experiment reaches Running condition.
            elif (
                expected_condition == constants.EXPERIMENT_CONDITION_RUNNING
                and self.is_experiment_running(
                    name, namespace, experiment, apiserver_timeout
                )
            ):
                utils.print_experiment_status(experiment)
                logger.debug(
                    f"Experiment: {namespace}/{name} is {expected_condition}\n\n\n"
                )
                return experiment

            # Check if Experiment reaches Restarting condition.
            elif (
                expected_condition == constants.EXPERIMENT_CONDITION_RESTARTING
                and self.is_experiment_restarting(
                    name, namespace, experiment, apiserver_timeout
                )
            ):
                utils.print_experiment_status(experiment)
                logger.debug(
                    f"Experiment: {namespace}/{name} is {expected_condition}\n\n\n"
                )
                return experiment

            # Check if Experiment reaches Succeeded condition.
            elif (
                expected_condition == constants.EXPERIMENT_CONDITION_SUCCEEDED
                and self.is_experiment_succeeded(
                    name, namespace, experiment, apiserver_timeout
                )
            ):
                utils.print_experiment_status(experiment)

                logger.debug(
                    f"waiting for experiment: {namespace}/{name} "
                    f"to reach {expected_condition} condition\n\n\n"
                )
                return experiment

            # Otherwise, print the current Experiment results and sleep for the pooling interval.
            utils.print_experiment_status(experiment)
            logger.debug(
                f"waiting for experiment: {namespace}/{name} "
                f"to reach {expected_condition} condition\n\n\n"
            )
            time.sleep(polling_interval)

        raise TimeoutError(
            f"Timeout waiting for Experiment: {namespace}/{name} "
            f"to reach {expected_condition} state"
        )

    def edit_experiment_budget(
        self,
        name: str,
        namespace: Optional[str] = None,
        max_trial_count: int = None,
        parallel_trial_count: int = None,
        max_failed_trial_count: int = None,
        timeout: int = constants.DEFAULT_TIMEOUT,
    ):
        """Update Experiment budget for the running Trials. You can modify Trial
        budget to resume Succeeded Experiments with `LongRunning` and `FromVolume`
        resume policies.

        Learn about resuming Experiments here:
        https://www.kubeflow.org/docs/components/katib/resume-experiment/

        Args:
            name: Name for the Experiment.
            namespace: Namespace for the Experiment.
            max_trial_count: The new maximum number of Trials.
            parallel_trial_count: The new number of Trials that Experiment runs in parallel.
            max_failed_trial_count: The new maximum number of Trials allowed to fail.
            timeout: Optional, Kubernetes API server timeout in seconds
                to execute the request.

        Raises:
            ValueError: The new Trial budget is not set.
            TimeoutError: Timeout to edit/get Katib Experiment or timeout to wait
                until Experiment reaches Restarting condition.
            RuntimeError: Failed to edit/get Katib Experiment or Experiment
                reaches Failed condition.
        """

        namespace = namespace or self.namespace

        # The new Trial budget must be set.
        if (
            max_trial_count is None
            and parallel_trial_count is None
            and max_failed_trial_count is None
        ):
            raise ValueError(
                "Invalid input arguments. "
                "You have to set max_trial_count, parallel_trial_count, or max_failed_trial_count "
                "to modify Experiment Trial budget."
            )

        # Modify the Experiment Trial budget.
        experiment = self.get_experiment(name, namespace, timeout)
        if max_trial_count is not None:
            experiment.spec.max_trial_count = max_trial_count
        if parallel_trial_count is not None:
            experiment.spec.parallel_trial_count = parallel_trial_count
        if max_failed_trial_count is not None:
            experiment.spec.max_failed_trial_count = max_failed_trial_count

        # Update Experiment with the new Trial budget.
        try:
            self.custom_api.patch_namespaced_custom_object(
                constants.KUBEFLOW_GROUP,
                constants.KATIB_VERSION,
                namespace,
                constants.EXPERIMENT_PLURAL,
                name,
                experiment,
            )
        except multiprocessing.TimeoutError:
            raise TimeoutError(f"Timeout to edit Katib Experiment: {namespace}/{name}")
        except Exception:
            raise RuntimeError(f"Failed to edit Katib Experiment: {namespace}/{name}")

        logger.debug(f"Experiment {namespace}/{name} has been updated")

    def delete_experiment(
        self,
        name: str,
        namespace: Optional[str] = None,
        delete_options: client.V1DeleteOptions = None,
    ):
        """Delete the Katib Experiment.

        Args:
            name: Name for the Experiment.
            namespace: Namespace for the Experiment.
            delete_options: Optional, V1DeleteOptions to set while deleting
                Katib Experiment. For example, grace period seconds.

        Raises:
            TimeoutError: Timeout to delete Katib Experiment.
            RuntimeError: Failed to delete Katib Experiment.
        """

        namespace = namespace or self.namespace

        try:
            self.custom_api.delete_namespaced_custom_object(
                constants.KUBEFLOW_GROUP,
                constants.KATIB_VERSION,
                namespace,
                constants.EXPERIMENT_PLURAL,
                name,
                body=delete_options,
            )
        except multiprocessing.TimeoutError:
            raise TimeoutError(
                f"Timeout to delete Katib Experiment: {namespace}/{name}"
            )
        except Exception:
            raise RuntimeError(f"Failed to delete Katib Experiment: {namespace}/{name}")

        logger.debug(f"Experiment {namespace}/{name} has been deleted")

    def get_suggestion(
        self,
        name: str,
        namespace: Optional[str] = None,
        timeout: int = constants.DEFAULT_TIMEOUT,
    ):
        """Get the Katib Suggestion.

        Args:
            name: Name for the Suggestion.
            namespace: Namespace for the Suggestion.
            timeout: Optional, Kubernetes API server timeout in seconds
                to execute the request.

        Returns:
            V1beta1Suggestion: Katib Suggestion object.

        Raises:
            TimeoutError: Timeout to get Katib Suggestion.
            RuntimeError: Failed to get Katib Suggestion.
        """

        namespace = namespace or self.namespace

        try:
            thread = self.custom_api.get_namespaced_custom_object(
                constants.KUBEFLOW_GROUP,
                constants.KATIB_VERSION,
                namespace,
                constants.SUGGESTION_PLURAL,
                name,
                async_req=True,
            )
            response = utils.FakeResponse(thread.get(timeout))
            suggestion = self.api_client.deserialize(response, models.V1beta1Suggestion)
            return suggestion

        except multiprocessing.TimeoutError:
            raise TimeoutError(f"Timeout to get Katib Suggestion: {namespace}/{name}")
        except Exception:
            raise RuntimeError(f"Failed to get Katib Suggestion: {namespace}/{name}")

    def list_suggestions(
        self,
        namespace: Optional[str] = None,
        timeout: int = constants.DEFAULT_TIMEOUT,
    ):
        """List of all Katib Suggestion in namespace.

        Args:
            namespace: Namespace to list the Suggestions.
            timeout: Optional, Kubernetes API server timeout in seconds
                to execute the request.

        Returns:
            list[V1beta1Suggestion]: List of Katib Suggestions objects. It returns
            empty list if Suggestions cannot be found.

        Raises:
            TimeoutError: Timeout to list Katib Suggestions.
            RuntimeError: Failed to list Katib Suggestions.
        """

        namespace = namespace or self.namespace

        result = []
        try:
            thread = self.custom_api.list_namespaced_custom_object(
                constants.KUBEFLOW_GROUP,
                constants.KATIB_VERSION,
                namespace=namespace,
                plural=constants.EXPERIMENT_PLURAL,
                async_req=True,
            )
            response = thread.get(timeout)
            result = [
                self.api_client.deserialize(
                    utils.FakeResponse(item), models.V1beta1Suggestion
                )
                for item in response.get("items")
            ]
        except multiprocessing.TimeoutError:
            raise TimeoutError(
                f"Timeout to list Katib Suggestions in namespace: {namespace}"
            )
        except Exception:
            raise RuntimeError(
                f"Failed to list Katib Suggestions in namespace: {namespace}"
            )
        return result

    def get_trial(
        self,
        name: str,
        namespace: Optional[str] = None,
        timeout: int = constants.DEFAULT_TIMEOUT,
    ):
        """Get the Katib Trial.

        Args:
            name: Name for the Trial.
            namespace: Namespace for the Trial.
            timeout: Optional, Kubernetes API server timeout in seconds
                to execute the request.

        Returns:
            V1beta1Trial: Katib Trial object.

        Raises:
            TimeoutError: Timeout to get Katib Trial.
            RuntimeError: Failed to get Katib Trial.
        """

        namespace = namespace or self.namespace

        try:
            thread = self.custom_api.get_namespaced_custom_object(
                constants.KUBEFLOW_GROUP,
                constants.KATIB_VERSION,
                namespace,
                constants.TRIAL_PLURAL,
                name,
                async_req=True,
            )
            response = utils.FakeResponse(thread.get(timeout))
            trial = self.api_client.deserialize(response, models.V1beta1Trial)
            return trial

        except multiprocessing.TimeoutError:
            raise TimeoutError(f"Timeout to get Katib Trial: {namespace}/{name}")
        except Exception:
            raise RuntimeError(f"Failed to get Katib Trial: {namespace}/{name}")

    def list_trials(
        self,
        experiment_name: str = None,
        namespace: Optional[str] = None,
        timeout: int = constants.DEFAULT_TIMEOUT,
    ):
        """List of all Trials in namespace. If Experiment name is set,
        it returns all Trials belong to the Experiment.

        Args:
            experiment_name: Optional name for the Experiment.
            namespace: Namespace to list the Trials.
            timeout: Optional, Kubernetes API server timeout in seconds
                to execute the request.

        Returns:
            list[V1beta1Trial]: List of Katib Trial objects. It returns
            empty list if Trials cannot be found.

        Raises:
            TimeoutError: Timeout to list Katib Trials.
            RuntimeError: Failed to list Katib Trials.
        """

        namespace = namespace or self.namespace

        result = []
        try:
            if experiment_name is None:
                thread = self.custom_api.list_namespaced_custom_object(
                    constants.KUBEFLOW_GROUP,
                    constants.KATIB_VERSION,
                    namespace=namespace,
                    plural=constants.TRIAL_PLURAL,
                    async_req=True,
                )
            else:
                thread = self.custom_api.list_namespaced_custom_object(
                    constants.KUBEFLOW_GROUP,
                    constants.KATIB_VERSION,
                    namespace=namespace,
                    plural=constants.TRIAL_PLURAL,
                    label_selector=f"{constants.EXPERIMENT_LABEL}={experiment_name}",
                    async_req=True,
                )
            response = thread.get(timeout)
            result = [
                self.api_client.deserialize(
                    utils.FakeResponse(item), models.V1beta1Trial
                )
                for item in response.get("items")
            ]
        except multiprocessing.TimeoutError:
            raise TimeoutError(
                f"Timeout to list Katib Trials in namespace: {namespace}"
            )
        except Exception:
            raise RuntimeError(f"Failed to list Katib Trials in namespace: {namespace}")
        return result

    def get_success_trial_details(
        self,
        experiment_name: str = None,
        namespace: Optional[str] = None,
        timeout: int = constants.DEFAULT_TIMEOUT,
    ):
        """Get the Succeeded Trial details. If Experiment name is set,
        it returns Succeeded Trials details belong to the Experiment.

        Args:
            experiment_name: Optional name for the Experiment.
            namespace: Namespace to list the Trials.
            timeout: Optional, Kubernetes API server timeout in seconds
                to execute the request.

        Returns:
            list[dict]: Trial names with hyperparameters and metrics.
            It returns empty list if Succeeded Trials cannot be found.

        Raises:
            TimeoutError: Timeout to list Katib Trials.
            RuntimeError: Failed to list Katib Trials.
        """

        namespace = namespace or self.namespace

        result = []
        try:
            if experiment_name is None:
                thread = self.custom_api.list_namespaced_custom_object(
                    constants.KUBEFLOW_GROUP,
                    constants.KATIB_VERSION,
                    namespace=namespace,
                    plural=constants.TRIAL_PLURAL,
                    async_req=True,
                )
            else:
                thread = self.custom_api.list_namespaced_custom_object(
                    constants.KUBEFLOW_GROUP,
                    constants.KATIB_VERSION,
                    namespace=namespace,
                    plural=constants.TRIAL_PLURAL,
                    label_selector=f"{constants.EXPERIMENT_LABEL}={experiment_name}",
                    async_req=True,
                )
            response = thread.get(timeout)
            for item in response.get("items"):
                trial = self.api_client.deserialize(
                    utils.FakeResponse(item), models.V1beta1Trial
                )
                if (
                    trial.status
                    and trial.status.conditions
                    and len(trial.status.conditions) > 0
                ):
                    if utils.has_condition(
                        trial.status.conditions, constants.TRIAL_CONDITION_SUCCEEDED
                    ):
                        output = {}
                        output["name"] = trial.metadata.name
                        output["parameter_assignments"] = (
                            trial.spec.parameter_assignments
                        )
                        output["metrics"] = trial.status.observation.metrics
                        result.append(output)
        except multiprocessing.TimeoutError:
            raise TimeoutError(
                f"Timeout to list Katib Trials in namespace: {namespace}"
            )
        except Exception:
            raise RuntimeError(f"Failed to list Katib Trials in namespace: {namespace}")
        return result

    def get_optimal_hyperparameters(
        self,
        name: str,
        namespace: Optional[str] = None,
        timeout: int = constants.DEFAULT_TIMEOUT,
    ):
        """Get the current optimal Trial from the Experiment.

        Args:
            name: Name for the Experiment.
            namespace: Namespace for the Experiment.
            timeout: Optional, Kubernetes API server timeout in seconds
                to execute the request.

        Returns:
            V1beta1OptimalTrial: The most optimal Trial for the Experiment.
            It returns `None` if Experiment does not have optimal Trial yet.

        Raises:
            TimeoutError: Timeout to get Katib Experiment.
            RuntimeError: Failed to get Katib Experiment.
        """

        namespace = namespace or self.namespace

        experiment = self.get_experiment(name, namespace, timeout)
        if (
            experiment.status
            and experiment.status.current_optimal_trial
            and experiment.status.current_optimal_trial.observation.metrics
        ):
            return experiment.status.current_optimal_trial
        else:
            return None

    def get_trial_metrics(
        self,
        name: str,
        namespace: Optional[str] = None,
        db_manager_address: str = constants.DEFAULT_DB_MANAGER_ADDRESS,
        timeout: str = constants.DEFAULT_TIMEOUT,
    ):
        """Get the Trial Metric Results from the Katib DB.
        Katib DB Manager service should be accessible while calling this API.

        If you run this API in-cluster (e.g. from the Kubeflow Notebook) you can
        use the default Katib DB Manager address: `katib-db-manager.kubeflow:6789`.

        If you run this API outside the cluster, you have to port-forward the
        Katib DB Manager before getting the Trial metrics:
        `kubectl port-forward svc/katib-db-manager -n kubeflow 6789`.
        In that case, you can use this Katib DB Manager address: `localhost:6789`.

        You can use `curl` to verify that Katib DB Manager is reachable:
        `curl <db-manager-address>`.

        Args:
            name: Name for the Trial.
            namespace: Namespace for the Trial.
            db-manager-address: Address for the Katib DB Manager in this format: `ip-address:port`.
            timeout: Optional, gRPC API Server timeout in seconds to get metrics.

        Returns:
            List of MetricLog objects
            (https://github.com/kubeflow/katib/blob/4a2db414d85f29f17bc8ec6ff3462beef29585da/pkg/apis/manager/v1beta1/gen-doc/api.md#api-v1-beta1-MetricLog).
            For example, to get the first metric value run the following:
            `get_trial_metrics(...)[0].metric.value

        Raises:
            RuntimeError: Unable to get Trial metrics.
        """

        namespace = namespace or self.namespace

        channel = grpc.insecure_channel(db_manager_address)

        client = katib_api_pb2_grpc.DBManagerStub(channel)
        try:
            # When metric name is empty, we select all logs from the Katib DB.
            observation_logs = client.GetObservationLog(
                katib_api_pb2.GetObservationLogRequest(trial_name=name),
                timeout=timeout,
            )
        except Exception as e:
            raise RuntimeError(
                f"Unable to get metrics for Trial {namespace}/{name}. Exception: {e}"
            )

        return observation_logs.observation_log.metric_logs<|MERGE_RESOLUTION|>--- conflicted
+++ resolved
@@ -24,11 +24,8 @@
 from kubeflow.katib import models
 from kubeflow.katib.api_client import ApiClient
 from kubeflow.katib.constants import constants
-<<<<<<< HEAD
 import kubeflow.katib.katib_api_pb2 as katib_api_pb2
 import kubeflow.katib.katib_api_pb2_grpc as katib_api_pb2_grpc
-=======
->>>>>>> 0e2ba6ef
 from kubeflow.katib.utils import utils
 from kubernetes import client, config
 
@@ -397,12 +394,8 @@
                     )
 
         # Add metrics collector to the Katib Experiment.
-<<<<<<< HEAD
-        # Up to now, We only support parameter `kind`, of which default value is `StdOut`, to specify the kind of metrics collector. 
-=======
         # Up to now, we only support parameter `kind`, of which default value
         # is `StdOut`, to specify the kind of metrics collector.
->>>>>>> 0e2ba6ef
         experiment.spec.metrics_collector_spec = models.V1beta1MetricsCollectorSpec(
             collector=models.V1beta1CollectorSpec(kind=metrics_collector_config["kind"])
         )
