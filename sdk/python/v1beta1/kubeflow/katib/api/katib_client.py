# Copyright 2021 The Kubeflow Authors.
#
# Licensed under the Apache License, Version 2.0 (the "License");
# you may not use this file except in compliance with the License.
# You may obtain a copy of the License at
#
#    http://www.apache.org/licenses/LICENSE-2.0
#
# Unless required by applicable law or agreed to in writing, software
# distributed under the License is distributed on an "AS IS" BASIS,
# WITHOUT WARRANTIES OR CONDITIONS OF ANY KIND, either express or implied.
# See the License for the specific language governing permissions and
# limitations under the License.

import inspect
import logging
import multiprocessing
import textwrap
import time
from typing import Any, Callable, Dict, List, Optional, Union

import grpc
import kubeflow.katib.katib_api_pb2 as katib_api_pb2
from kubeflow.katib import models
from kubeflow.katib.api_client import ApiClient
from kubeflow.katib.constants import constants
from kubeflow.katib.utils import utils
from kubernetes import client, config


logger = logging.getLogger(__name__)


class KatibClient(object):
    def __init__(
        self,
        config_file: Optional[str] = None,
        context: Optional[str] = None,
        client_configuration: Optional[client.Configuration] = None,
        namespace: str = utils.get_default_target_namespace(),
    ):
        """KatibClient constructor. Configure logging in your application
            as follows to see detailed information from the KatibClient APIs:
            .. code-block:: python
                import logging
                logging.basicConfig()
                log = logging.getLogger("kubeflow.katib.api.katib_client")
                log.setLevel(logging.DEBUG)

        Args:
            config_file: Path to the kube-config file. Defaults to ~/.kube/config.
            context: Set the active context. Defaults to current_context from the kube-config.
            client_configuration: Client configuration for cluster authentication.
                You have to provide valid configuration with Bearer token or
                with username and password. You can find an example here:
                https://github.com/kubernetes-client/python/blob/67f9c7a97081b4526470cad53576bc3b71fa6fcc/examples/remote_cluster.py#L31
            namespace: Target Kubernetes namespace. By default it takes namespace
                from `/var/run/secrets/kubernetes.io/serviceaccount/namespace` location
                or set as `default`. Namespace can be overridden during method invocations.
        """

        self.in_cluster = False
        # If client configuration is not set, use kube-config to access Kubernetes APIs.
        if client_configuration is None:
            # Load kube-config or in-cluster config.
            if config_file or not utils.is_running_in_k8s():
                config.load_kube_config(config_file=config_file, context=context)
            else:
                config.load_incluster_config()
                self.in_cluster = True

        k8s_client = client.ApiClient(client_configuration)
        self.custom_api = client.CustomObjectsApi(k8s_client)
        self.api_client = ApiClient()
        self.namespace = namespace

    def _is_ipython(self):
        """Returns whether we are running in notebook."""

        try:
            import IPython

            ipy = IPython.get_ipython()
            if ipy is None:
                return False
        except ImportError:
            return False
        return True

    def create_experiment(
        self,
        experiment: models.V1beta1Experiment,
        namespace: Optional[str] = None,
    ):
        """Create the Katib Experiment.

        Args:
            experiment: Experiment object of type V1beta1Experiment.
            namespace: Namespace for the Experiment.

        Raises:
            TimeoutError: Timeout to create Katib Experiment.
            RuntimeError: Failed to create Katib Experiment.
        """

        namespace = namespace or self.namespace

        experiment_name = None
        if type(experiment) == models.V1beta1Experiment:
            if experiment.metadata.name is not None:
                experiment_name = experiment.metadata.name
            elif experiment.metadata.generate_name is not None:
                experiment_name = experiment.metadata.generate_name
        elif "name" in experiment["metadata"]:
            experiment_name = experiment["metadata"]["name"]
        elif "generate_name" in experiment["metadata"]:
            experiment_name = experiment["metadata"]["generate_name"]

        if experiment_name is None:
            raise ValueError("Experiment must have a name or generateName")

        try:
            outputs = self.custom_api.create_namespaced_custom_object(
                constants.KUBEFLOW_GROUP,
                constants.KATIB_VERSION,
                namespace,
                constants.EXPERIMENT_PLURAL,
                experiment,
            )
            experiment_name = outputs["metadata"][
                "name"
            ]  # if "generate_name" is used, "name" gets a prefix from server
        except multiprocessing.TimeoutError:
            raise TimeoutError(
                f"Timeout to create Katib Experiment: {namespace}/{experiment_name}"
            )
        except Exception as e:
            if hasattr(e, "status") and e.status == 409:
                raise Exception(
                    f"A Katib Experiment with the name {namespace}/{experiment_name} already exists."
                )
            raise RuntimeError(
                f"Failed to create Katib Experiment: {namespace}/{experiment_name}"
            )

        logger.debug(f"Experiment {namespace}/{experiment_name} has been created")

        if self._is_ipython():
            if self.in_cluster:
                import IPython

                IPython.display.display(
                    IPython.display.HTML(
                        "Katib Experiment {} "
                        'link <a href="/_/katib/#/katib/hp_monitor/{}/{}" target="_blank">here</a>'.format(
                            experiment_name,
                            namespace,
                            experiment_name,
                        )
                    )
                )

    def tune(
        self,
        # TODO (andreyvelich): How to be consistent with other APIs (name) ?
        name: str,
        objective: Union[Callable, str],
        parameters: Dict[str, Any],
        #base_image: str = constants.BASE_IMAGE_TENSORFLOW,
        namespace: Optional[str] = None,
        env_per_trial: Optional[
            Union[Dict[str, str], List[Union[client.V1EnvVar, client.V1EnvFromSource]]]
        ] = None,
        algorithm_name: str = "random",
        algorithm_settings: Union[
            dict, List[models.V1beta1AlgorithmSetting], None
        ] = None,
        objective_metric_name: str = None,
        additional_metric_names: List[str] = [],
        objective_type: str = "maximize",
        objective_goal: float = None,
        max_trial_count: int = None,
        parallel_trial_count: int = None,
        max_failed_trial_count: int = None,
        resources_per_trial: Union[dict, client.V1ResourceRequirements, None] = None,
        retain_trials: bool = False,
        packages_to_install: List[str] = None,
        pip_index_url: str = "https://pypi.org/simple",
    ):
        """Create HyperParameter Tuning Katib Experiment from the objective function.

        Args:
            name: Name for the Experiment.
            objective: Objective function that Katib uses to train the model.
                This function must be Callable and it must have only one dict argument.
                Katib uses this argument to send HyperParameters to the function.
                The function should not use any code declared outside of the function
                definition. Import statements must be added inside the function.
            parameters: Dict of HyperParameters to tune your Experiment. You
                should use Katib SDK to define the search space for these parameters.

                For example: `parameters = {"lr": katib.search.double(min=0.1, max=0.2)}`

                Also, you can use these parameters to define input for your
                objective function.
            base_image: Image to use when executing the objective function.
            namespace: Namespace for the Experiment.
            env_per_trial: Environment variable(s) to be attached to each trial container.
                You can specify a dictionary as a mapping object representing the environment
                variables. Otherwise, you can specify a list, in which the element can either
                be a kubernetes.client.models.V1EnvVar (documented here:
                https://github.com/kubernetes-client/python/blob/master/kubernetes/docs/V1EnvVar.md)
                or a kubernetes.client.models.V1EnvFromSource (documented here:
                https://github.com/kubernetes-client/python/blob/master/kubernetes/docs/V1EnvFromSource.md)
            algorithm_name: Search algorithm for the HyperParameter tuning.
            algorithm_settings: Settings for the search algorithm given.
                For available fields, check this doc: https://www.kubeflow.org/docs/components/katib/experiment/#search-algorithms-in-detail.
            objective_metric_name: Objective metric that Katib optimizes.
            additional_metric_names: List of metrics that Katib collects from the
                objective function in addition to objective metric.
            objective_type: Type for the Experiment optimization for the objective metric.
                Must be one of `minimize` or `maximize`.
            objective_goal: Objective goal that Experiment should reach to be Succeeded.
            max_trial_count: Maximum number of Trials to run. For the default
                values check this doc: https://www.kubeflow.org/docs/components/katib/experiment/#configuration-spec.
            parallel_trial_count: Number of Trials that Experiment runs in parallel.
            max_failed_trial_count: Maximum number of Trials allowed to fail.
            resources_per_trial: A parameter that lets you specify how much
            resources each trial container should have. You can either specify a
            kubernetes.client.V1ResourceRequirements object (documented here:
            https://github.com/kubernetes-client/python/blob/master/kubernetes/docs/V1ResourceRequirements.md)
            or a dictionary that includes one or more of the following keys:
            `cpu`, `memory`, or `gpu` (other keys will be ignored). Appropriate
            values for these keys are documented here:
            https://kubernetes.io/docs/concepts/configuration/manage-resources-containers/.
            For example:
                {
                    "cpu": "1",
                    "gpu": "1",
                    "memory": "2Gi",
                }
            Please note, `gpu` specifies a resource request with a key of
            `nvidia.com/gpu`, i.e. an NVIDIA GPU. If you need a different type
            of GPU, pass in a V1ResourceRequirement instance instead, since it's
            more flexible. This parameter is optional and defaults to None.
            retain_trials: Whether Trials' resources (e.g. pods) are deleted after Succeeded state.
            packages_to_install: List of Python packages to install in addition
                to the base image packages. These packages are installed before
                executing the objective function.
            pip_index_url: The PyPI url from which to install Python packages.

        Raises:
            ValueError: Function arguments have incorrect type or value.
            TimeoutError: Timeout to create Katib Experiment.
            RuntimeError: Failed to create Katib Experiment.
        """

        namespace = namespace or self.namespace

        # Create Katib Experiment template.
        experiment = models.V1beta1Experiment(
            api_version=constants.API_VERSION,
            kind=constants.EXPERIMENT_KIND,
            metadata=models.V1ObjectMeta(name=name, namespace=namespace),
            spec=models.V1beta1ExperimentSpec(),
        )

        # Add Objective to the Katib Experiment.
        experiment.spec.objective = models.V1beta1ObjectiveSpec(
            type=objective_type,
            objective_metric_name=objective_metric_name,
            additional_metric_names=additional_metric_names,
        )
        if objective_goal is not None:
            experiment.spec.objective.goal = objective_goal

        # Add Algorithm to the Katib Experiment.
        if isinstance(algorithm_settings, dict):
            algorithm_settings = [
                models.V1beta1AlgorithmSetting(name=str(k), value=str(v))
                for k, v in algorithm_settings.items()
            ]

        experiment.spec.algorithm = models.V1beta1AlgorithmSpec(
            algorithm_name=algorithm_name,
            algorithm_settings=algorithm_settings,
        )

        # Add Trial budget to the Katib Experiment.
        if max_trial_count is not None:
            experiment.spec.max_trial_count = max_trial_count
        if parallel_trial_count is not None:
            experiment.spec.parallel_trial_count = parallel_trial_count
        if max_failed_trial_count is not None:
            experiment.spec.max_failed_trial_count = max_failed_trial_count

        # Iterate over input parameters.
        input_params = {}
        experiment_params = []
        trial_params = []
        base_image = constants.BASE_IMAGE_TENSORFLOW,

        for p_name, p_value in parameters.items():
            # If input parameter value is Katib Experiment parameter sample.
            if isinstance(p_value, models.V1beta1ParameterSpec):
                # Wrap value for the function input.
                input_params[p_name] = f"${{trialParameters.{p_name}}}"

                # Add value to the Katib Experiment parameters.
                p_value.name = p_name
                experiment_params.append(p_value)

                # Add value to the Katib Experiment's Trial parameters.
                trial_params.append(
                    models.V1beta1TrialParameterSpec(name=p_name, reference=p_name)
                )
            else:
                # Otherwise, add value to the function input.
                input_params[p_name] = p_value

        # Handle different types of objective input
        if callable(objective):
            # Validate objective function.
            utils.validate_objective_function(objective)

            # Extract objective function implementation.
            objective_code = inspect.getsource(objective)

            # Objective function might be defined in some indented scope
            # (e.g. in another function). We need to dedent the function code.
            objective_code = textwrap.dedent(objective_code)

            # Wrap objective function to execute it from the file. For example
            # def objective(parameters):
            #     print(f'Parameters are {parameters}')
            # objective({'lr': '${trialParameters.lr}', 'epochs': '${trialParameters.epochs}', 'is_dist': False})
            objective_code = f"{objective_code}\n{objective.__name__}({input_params})\n"

            # Prepare execute script template.
            exec_script = textwrap.dedent(
                """
                program_path=$(mktemp -d)
                read -r -d '' SCRIPT << EOM\n
                {objective_code}
                EOM
                printf "%s" "$SCRIPT" > $program_path/ephemeral_objective.py
                python3 -u $program_path/ephemeral_objective.py"""
            )

            # Add objective code to the execute script.
            exec_script = exec_script.format(objective_code=objective_code)

            # Install Python packages if that is required.
            if packages_to_install is not None:
                exec_script = (
                    utils.get_script_for_python_packages(packages_to_install, pip_index_url)
                    + exec_script
                )
        elif isinstance(objective, str):
            base_image=objective
        else:
            raise ValueError("The objective must be a callable function or a docker image.")
        
        if isinstance(resources_per_trial, dict):
            if "gpu" in resources_per_trial:
                resources_per_trial["nvidia.com/gpu"] = resources_per_trial.pop("gpu")

            resources_per_trial = client.V1ResourceRequirements(
                requests=resources_per_trial,
                limits=resources_per_trial,
            )

        env = []
        env_from = []
        if isinstance(env_per_trial, dict):
            env = [
                client.V1EnvVar(name=str(k), value=str(v))
                for k, v in env_per_trial.items()
            ]
        elif env_per_trial:
            for x in env_per_trial:
                if isinstance(x, client.V1EnvVar):
                    env.append(x)
                elif isinstance(x, client.V1EnvFromSource):
                    env_from.append(x)
                else:
                    raise ValueError(
                        f"Incorrect value for env_per_trial: {env_per_trial}"
                    )

        # Create Trial specification.
        trial_spec = client.V1Job(
            api_version="batch/v1",
            kind="Job",
            spec=client.V1JobSpec(
                template=client.V1PodTemplateSpec(
                    metadata=models.V1ObjectMeta(
                        annotations={"sidecar.istio.io/inject": "false"}
                    ),
                    spec=client.V1PodSpec(
                        restart_policy="Never",
                        containers=[
                            client.V1Container(
                                name=constants.DEFAULT_PRIMARY_CONTAINER_NAME,
                                image=base_image,
<<<<<<< HEAD
                                command=["bash", "-c"] if callable(objective) else None,
                                args=[exec_script] if callable(objective) else None,
                                env=env,
                                env_from=env_from,
=======
                                command=["bash", "-c"],
                                args=[exec_script],
                                env=env if env else None,
                                env_from=env_from if env_from else None,
>>>>>>> 0b4e7c17
                                resources=resources_per_trial,
                            )
                        ],
                    ),
                )
            ),
        )

        # Create Trial template.
        trial_template = models.V1beta1TrialTemplate(
            primary_container_name=constants.DEFAULT_PRIMARY_CONTAINER_NAME,
            retain=retain_trials,
            trial_parameters=trial_params,
            trial_spec=trial_spec,
        )

        # Add parameters to the Katib Experiment.
        experiment.spec.parameters = experiment_params

        # Add Trial template to the Katib Experiment.
        experiment.spec.trial_template = trial_template

        # Create the Katib Experiment.
        self.create_experiment(experiment, namespace)

    def get_experiment(
        self,
        name: str,
        namespace: Optional[str] = None,
        timeout: int = constants.DEFAULT_TIMEOUT,
    ):
        """Get the Katib Experiment.

        Args:
            name: Name for the Experiment.
            namespace: Namespace for the Experiment.
            timeout: Optional, Kubernetes API server timeout in seconds
                to execute the request.

        Returns:
            V1beta1Experiment: Katib Experiment object.

        Raises:
            TimeoutError: Timeout to get Katib Experiment.
            RuntimeError: Failed to get Katib Experiment.
        """

        namespace = namespace or self.namespace

        try:
            thread = self.custom_api.get_namespaced_custom_object(
                constants.KUBEFLOW_GROUP,
                constants.KATIB_VERSION,
                namespace,
                constants.EXPERIMENT_PLURAL,
                name,
                async_req=True,
            )
            response = utils.FakeResponse(thread.get(timeout))
            experiment = self.api_client.deserialize(response, models.V1beta1Experiment)
            return experiment

        except multiprocessing.TimeoutError:
            raise TimeoutError(f"Timeout to get Katib Experiment: {namespace}/{name}")
        except Exception:
            raise RuntimeError(f"Failed to get Katib Experiment: {namespace}/{name}")

    def list_experiments(
        self,
        namespace: Optional[str] = None,
        timeout: int = constants.DEFAULT_TIMEOUT,
    ):
        """List of all Katib Experiments in namespace.

        Args:
            namespace: Namespace to list the Experiments.
            timeout: Optional, Kubernetes API server timeout in seconds
                to execute the request.

        Returns:
            list[V1beta1Experiment]: List of Katib Experiment objects. It returns
            empty list if Experiments cannot be found.

        Raises:
            TimeoutError: Timeout to list Katib Experiments.
            RuntimeError: Failed to list Katib Experiments.
        """

        namespace = namespace or self.namespace

        result = []
        try:
            thread = self.custom_api.list_namespaced_custom_object(
                constants.KUBEFLOW_GROUP,
                constants.KATIB_VERSION,
                namespace=namespace,
                plural=constants.EXPERIMENT_PLURAL,
                async_req=True,
            )
            response = thread.get(timeout)
            result = [
                self.api_client.deserialize(
                    utils.FakeResponse(item), models.V1beta1Experiment
                )
                for item in response.get("items")
            ]
        except multiprocessing.TimeoutError:
            raise TimeoutError(
                f"Timeout to list Katib Experiments in namespace: {namespace}"
            )
        except Exception:
            raise RuntimeError(
                f"Failed to list Katib Experiments in namespace: {namespace}"
            )
        return result

    def get_experiment_conditions(
        self,
        name: str,
        namespace: Optional[str] = None,
        experiment: models.V1beta1Experiment = None,
        timeout: int = constants.DEFAULT_TIMEOUT,
    ):
        """Get the Experiment conditions. Experiment is in the condition when
        `status` is True for the appropriate condition `type`.

        Args:
            name: Name for the Experiment.
            namespace: Namespace for the Experiment.
            experiment: Optionally, Experiment object can be set to get the conditions.
            timeout: Optional, Kubernetes API server timeout in seconds
                to execute the request.

        Returns:
            list[V1beta1ExperimentCondition]: List of Experiment conditions with
                last transition time, last update time, message, reason, type, and
                status. It returns empty list if Experiment does not have any
                conditions yet.

        Raises:
            TimeoutError: Timeout to get Katib Experiment.
            RuntimeError: Failed to get Katib Experiment.
        """

        namespace = namespace or self.namespace

        if experiment is None:
            experiment = self.get_experiment(name, namespace, timeout)

        if (
            experiment.status
            and experiment.status.conditions
            and len(experiment.status.conditions) > 0
        ):
            return experiment.status.conditions

        return []

    def is_experiment_created(
        self,
        name: str,
        namespace: Optional[str] = None,
        experiment: models.V1beta1Experiment = None,
        timeout: int = constants.DEFAULT_TIMEOUT,
    ):
        """Check if Experiment is Created.

        Args:
            name: Name for the Experiment.
            namespace: Namespace for the Experiment.
            experiment: Optionally, Experiment object can be set to check the status.
            timeout: Optional, Kubernetes API server timeout in seconds
                to execute the request.

        Returns:
            bool: True is Experiment is Created, else False.

        Raises:
            TimeoutError: Timeout to get Katib Experiment.
            RuntimeError: Failed to get Katib Experiment.
        """

        namespace = namespace or self.namespace

        return utils.has_condition(
            self.get_experiment_conditions(name, namespace, experiment, timeout),
            constants.EXPERIMENT_CONDITION_CREATED,
        )

    def is_experiment_running(
        self,
        name: str,
        namespace: Optional[str] = None,
        experiment: models.V1beta1Experiment = None,
        timeout: int = constants.DEFAULT_TIMEOUT,
    ):
        """Check if Experiment is Running.

        Args:
            name: Name for the Experiment.
            namespace: Namespace for the Experiment.
            experiment: Optionally, Experiment object can be set to check the status.
            timeout: Optional, Kubernetes API server timeout in seconds
                to execute the request.

        Returns:
            bool: True is Experiment is Running, else False.

        Raises:
            TimeoutError: Timeout to get Katib Experiment.
            RuntimeError: Failed to get Katib Experiment.
        """

        namespace = namespace or self.namespace

        return utils.has_condition(
            self.get_experiment_conditions(name, namespace, experiment, timeout),
            constants.EXPERIMENT_CONDITION_RUNNING,
        )

    def is_experiment_restarting(
        self,
        name: str,
        namespace: Optional[str] = None,
        experiment: models.V1beta1Experiment = None,
        timeout: int = constants.DEFAULT_TIMEOUT,
    ):
        """Check if Experiment is Restarting.
        Args:
            name: Name for the Experiment.
            namespace: Namespace for the Experiment.
            experiment: Optionally, Experiment object can be set to check the status.
            timeout: Optional, Kubernetes API server timeout in seconds
                to execute the request.

        Returns:
            bool: True is Experiment is Resting, else False.

        Raises:
            TimeoutError: Timeout to get Katib Experiment.
            RuntimeError: Failed to get Katib Experiment.
        """

        namespace = namespace or self.namespace

        return utils.has_condition(
            self.get_experiment_conditions(name, namespace, experiment, timeout),
            constants.EXPERIMENT_CONDITION_RESTARTING,
        )

    def is_experiment_succeeded(
        self,
        name: str,
        namespace: Optional[str] = None,
        experiment: models.V1beta1Experiment = None,
        timeout: int = constants.DEFAULT_TIMEOUT,
    ):
        """Check if Experiment is Succeeded.
        Args:
            name: Name for the Experiment.
            namespace: Namespace for the Experiment.
            experiment: Optionally, Experiment object can be set to check the status.
            timeout: Optional, Kubernetes API server timeout in seconds
                to execute the request.

        Returns:
            bool: True is Experiment is Succeeded, else False.

        Raises:
            TimeoutError: Timeout to get Katib Experiment.
            RuntimeError: Failed to get Katib Experiment.
        """

        namespace = namespace or self.namespace

        return utils.has_condition(
            self.get_experiment_conditions(name, namespace, experiment, timeout),
            constants.EXPERIMENT_CONDITION_SUCCEEDED,
        )

    def is_experiment_failed(
        self,
        name: str,
        namespace: Optional[str] = None,
        experiment: models.V1beta1Experiment = None,
        timeout: int = constants.DEFAULT_TIMEOUT,
    ):
        """Check if Experiment is Failed.
        Args:
            name: Name for the Experiment.
            namespace: Namespace for the Experiment.
            experiment: Optionally, Experiment object can be set to check the status.
            timeout: Optional, Kubernetes API server timeout in seconds
                to execute the request.

        Returns:
            bool: True is Experiment is Failed, else False.

        Raises:
            TimeoutError: Timeout to get Katib Experiment.
            RuntimeError: Failed to get Katib Experiment.
        """

        namespace = namespace or self.namespace

        return utils.has_condition(
            self.get_experiment_conditions(name, namespace, experiment, timeout),
            constants.EXPERIMENT_CONDITION_FAILED,
        )

    def wait_for_experiment_condition(
        self,
        name: str,
        namespace: Optional[str] = None,
        expected_condition: str = constants.EXPERIMENT_CONDITION_SUCCEEDED,
        timeout: int = 600,
        polling_interval: int = 15,
        apiserver_timeout: int = constants.DEFAULT_TIMEOUT,
    ):
        """Wait until Experiment reaches specific condition. By default it waits
        for the Succeeded condition.

        Args:
            name: Name for the Experiment.
            namespace: Namespace for the Experiment.
            expected_condition: Which condition Experiment should reach.
            timeout: How many seconds to wait until Experiment reaches condition.
            polling_interval: The polling interval in seconds to get Experiment status.
            apiserver_timeout: Optional, Kubernetes API server timeout in seconds
                to execute the request.

        Returns:
            V1beta1Experiment: Katib Experiment object.

        Raises:
            RuntimeError: Failed to get Katib Experiment or Experiment reaches
                Failed state if it does not wait for this condition.
            TimeoutError: Timeout waiting for Experiment to reach required condition
                or timeout to get Katib Experiment.
        """

        namespace = namespace or self.namespace

        for _ in range(round(timeout / polling_interval)):
            # We should get Experiment only once per cycle and check the statuses.
            experiment = self.get_experiment(name, namespace, apiserver_timeout)

            # Wait for Failed condition.
            if (
                expected_condition == constants.EXPERIMENT_CONDITION_FAILED
                and self.is_experiment_failed(
                    name, namespace, experiment, apiserver_timeout
                )
            ):
                utils.print_experiment_status(experiment)
                logger.debug(f"Experiment: {namespace}/{name} is {expected_condition}\n\n\n")
                return experiment

            # Raise exception if Experiment is Failed.
            elif self.is_experiment_failed(
                name, namespace, experiment, apiserver_timeout
            ):
                raise RuntimeError(
                    f"Experiment: {namespace}/{name} is Failed. "
                    f"Experiment conditions: {experiment.status.conditions}"
                )

            # Check if Experiment reaches Created condition.
            elif (
                expected_condition == constants.EXPERIMENT_CONDITION_CREATED
                and self.is_experiment_created(
                    name, namespace, experiment, apiserver_timeout
                )
            ):
                utils.print_experiment_status(experiment)
                logger.debug(f"Experiment: {namespace}/{name} is {expected_condition}\n\n\n")
                return experiment

            # Check if Experiment reaches Running condition.
            elif (
                expected_condition == constants.EXPERIMENT_CONDITION_RUNNING
                and self.is_experiment_running(
                    name, namespace, experiment, apiserver_timeout
                )
            ):
                utils.print_experiment_status(experiment)
                logger.debug(f"Experiment: {namespace}/{name} is {expected_condition}\n\n\n")
                return experiment

            # Check if Experiment reaches Restarting condition.
            elif (
                expected_condition == constants.EXPERIMENT_CONDITION_RESTARTING
                and self.is_experiment_restarting(
                    name, namespace, experiment, apiserver_timeout
                )
            ):
                utils.print_experiment_status(experiment)
                logger.debug(f"Experiment: {namespace}/{name} is {expected_condition}\n\n\n")
                return experiment

            # Check if Experiment reaches Succeeded condition.
            elif (
                expected_condition == constants.EXPERIMENT_CONDITION_SUCCEEDED
                and self.is_experiment_succeeded(
                    name, namespace, experiment, apiserver_timeout
                )
            ):
                utils.print_experiment_status(experiment)
                logger.debug(f"Experiment: {namespace}/{name} is {expected_condition}\n\n\n")
                return experiment

            # Otherwise, print the current Experiment results and sleep for the pooling interval.
            utils.print_experiment_status(experiment)
            logger.debug(
                f"Waiting for Experiment: {namespace}/{name} to reach {expected_condition} condition\n\n\n"
            )
            time.sleep(polling_interval)

        raise TimeoutError(
            f"Timeout waiting for Experiment: {namespace}/{name} to reach {expected_condition} state"
        )

    def edit_experiment_budget(
        self,
        name: str,
        namespace: Optional[str] = None,
        max_trial_count: int = None,
        parallel_trial_count: int = None,
        max_failed_trial_count: int = None,
        timeout: int = constants.DEFAULT_TIMEOUT,
    ):
        """Update Experiment budget for the running Trials. You can modify Trial
        budget to resume Succeeded Experiments with `LongRunning` and `FromVolume`
        resume policies.

        Learn about resuming Experiments here: https://www.kubeflow.org/docs/components/katib/resume-experiment/

        Args:
            name: Name for the Experiment.
            namespace: Namespace for the Experiment.
            max_trial_count: The new maximum number of Trials.
            parallel_trial_count: The new number of Trials that Experiment runs in parallel.
            max_failed_trial_count: The new maximum number of Trials allowed to fail.
            timeout: Optional, Kubernetes API server timeout in seconds
                to execute the request.

        Raises:
            ValueError: The new Trial budget is not set.
            TimeoutError: Timeout to edit/get Katib Experiment or timeout to wait
                until Experiment reaches Restarting condition.
            RuntimeError: Failed to edit/get Katib Experiment or Experiment
                reaches Failed condition.
        """

        namespace = namespace or self.namespace

        # The new Trial budget must be set.
        if (
            max_trial_count is None
            and parallel_trial_count is None
            and max_failed_trial_count is None
        ):
            raise ValueError(
                "Invalid input arguments. "
                "You have to set max_trial_count, parallel_trial_count, or max_failed_trial_count "
                "to modify Experiment Trial budget."
            )

        # Modify the Experiment Trial budget.
        experiment = self.get_experiment(name, namespace, timeout)
        if max_trial_count is not None:
            experiment.spec.max_trial_count = max_trial_count
        if parallel_trial_count is not None:
            experiment.spec.parallel_trial_count = parallel_trial_count
        if max_failed_trial_count is not None:
            experiment.spec.max_failed_trial_count = max_failed_trial_count

        # Update Experiment with the new Trial budget.
        try:
            self.custom_api.patch_namespaced_custom_object(
                constants.KUBEFLOW_GROUP,
                constants.KATIB_VERSION,
                namespace,
                constants.EXPERIMENT_PLURAL,
                name,
                experiment,
            )
        except multiprocessing.TimeoutError:
            raise TimeoutError(f"Timeout to edit Katib Experiment: {namespace}/{name}")
        except Exception:
            raise RuntimeError(f"Failed to edit Katib Experiment: {namespace}/{name}")

        logger.debug(f"Experiment {namespace}/{name} has been updated")

    def delete_experiment(
        self,
        name: str,
        namespace: Optional[str] = None,
        delete_options: client.V1DeleteOptions = None,
    ):
        """Delete the Katib Experiment.

        Args:
            name: Name for the Experiment.
            namespace: Namespace for the Experiment.
            delete_options: Optional, V1DeleteOptions to set while deleting
                Katib Experiment. For example, grace period seconds.

        Raises:
            TimeoutError: Timeout to delete Katib Experiment.
            RuntimeError: Failed to delete Katib Experiment.
        """

        namespace = namespace or self.namespace

        try:
            self.custom_api.delete_namespaced_custom_object(
                constants.KUBEFLOW_GROUP,
                constants.KATIB_VERSION,
                namespace,
                constants.EXPERIMENT_PLURAL,
                name,
                body=delete_options,
            )
        except multiprocessing.TimeoutError:
            raise TimeoutError(
                f"Timeout to delete Katib Experiment: {namespace}/{name}"
            )
        except Exception:
            raise RuntimeError(f"Failed to delete Katib Experiment: {namespace}/{name}")

        logger.debug(f"Experiment {namespace}/{name} has been deleted")

    def get_suggestion(
        self,
        name: str,
        namespace: Optional[str] = None,
        timeout: int = constants.DEFAULT_TIMEOUT,
    ):
        """Get the Katib Suggestion.

        Args:
            name: Name for the Suggestion.
            namespace: Namespace for the Suggestion.
            timeout: Optional, Kubernetes API server timeout in seconds
                to execute the request.

        Returns:
            V1beta1Suggestion: Katib Suggestion object.

        Raises:
            TimeoutError: Timeout to get Katib Suggestion.
            RuntimeError: Failed to get Katib Suggestion.
        """

        namespace = namespace or self.namespace

        try:
            thread = self.custom_api.get_namespaced_custom_object(
                constants.KUBEFLOW_GROUP,
                constants.KATIB_VERSION,
                namespace,
                constants.SUGGESTION_PLURAL,
                name,
                async_req=True,
            )
            response = utils.FakeResponse(thread.get(timeout))
            suggestion = self.api_client.deserialize(response, models.V1beta1Suggestion)
            return suggestion

        except multiprocessing.TimeoutError:
            raise TimeoutError(f"Timeout to get Katib Suggestion: {namespace}/{name}")
        except Exception:
            raise RuntimeError(f"Failed to get Katib Suggestion: {namespace}/{name}")

    def list_suggestions(
        self,
        namespace: Optional[str] = None,
        timeout: int = constants.DEFAULT_TIMEOUT,
    ):
        """List of all Katib Suggestion in namespace.

        Args:
            namespace: Namespace to list the Suggestions.
            timeout: Optional, Kubernetes API server timeout in seconds
                to execute the request.

        Returns:
            list[V1beta1Suggestion]: List of Katib Suggestions objects. It returns
            empty list if Suggestions cannot be found.

        Raises:
            TimeoutError: Timeout to list Katib Suggestions.
            RuntimeError: Failed to list Katib Suggestions.
        """

        namespace = namespace or self.namespace

        result = []
        try:
            thread = self.custom_api.list_namespaced_custom_object(
                constants.KUBEFLOW_GROUP,
                constants.KATIB_VERSION,
                namespace=namespace,
                plural=constants.EXPERIMENT_PLURAL,
                async_req=True,
            )
            response = thread.get(timeout)
            result = [
                self.api_client.deserialize(
                    utils.FakeResponse(item), models.V1beta1Suggestion
                )
                for item in response.get("items")
            ]
        except multiprocessing.TimeoutError:
            raise TimeoutError(
                f"Timeout to list Katib Suggestions in namespace: {namespace}"
            )
        except Exception:
            raise RuntimeError(
                f"Failed to list Katib Suggestions in namespace: {namespace}"
            )
        return result

    def get_trial(
        self,
        name: str,
        namespace: Optional[str] = None,
        timeout: int = constants.DEFAULT_TIMEOUT,
    ):
        """Get the Katib Trial.

        Args:
            name: Name for the Trial.
            namespace: Namespace for the Trial.
            timeout: Optional, Kubernetes API server timeout in seconds
                to execute the request.

        Returns:
            V1beta1Trial: Katib Trial object.

        Raises:
            TimeoutError: Timeout to get Katib Trial.
            RuntimeError: Failed to get Katib Trial.
        """

        namespace = namespace or self.namespace

        try:
            thread = self.custom_api.get_namespaced_custom_object(
                constants.KUBEFLOW_GROUP,
                constants.KATIB_VERSION,
                namespace,
                constants.TRIAL_PLURAL,
                name,
                async_req=True,
            )
            response = utils.FakeResponse(thread.get(timeout))
            trial = self.api_client.deserialize(response, models.V1beta1Trial)
            return trial

        except multiprocessing.TimeoutError:
            raise TimeoutError(f"Timeout to get Katib Trial: {namespace}/{name}")
        except Exception:
            raise RuntimeError(f"Failed to get Katib Trial: {namespace}/{name}")

    def list_trials(
        self,
        experiment_name: str = None,
        namespace: Optional[str] = None,
        timeout: int = constants.DEFAULT_TIMEOUT,
    ):
        """List of all Trials in namespace. If Experiment name is set,
        it returns all Trials belong to the Experiment.

        Args:
            experiment_name: Optional name for the Experiment.
            namespace: Namespace to list the Trials.
            timeout: Optional, Kubernetes API server timeout in seconds
                to execute the request.

        Returns:
            list[V1beta1Trial]: List of Katib Trial objects. It returns
            empty list if Trials cannot be found.

        Raises:
            TimeoutError: Timeout to list Katib Trials.
            RuntimeError: Failed to list Katib Trials.
        """

        namespace = namespace or self.namespace

        result = []
        try:
            if experiment_name is None:
                thread = self.custom_api.list_namespaced_custom_object(
                    constants.KUBEFLOW_GROUP,
                    constants.KATIB_VERSION,
                    namespace=namespace,
                    plural=constants.TRIAL_PLURAL,
                    async_req=True,
                )
            else:
                thread = self.custom_api.list_namespaced_custom_object(
                    constants.KUBEFLOW_GROUP,
                    constants.KATIB_VERSION,
                    namespace=namespace,
                    plural=constants.TRIAL_PLURAL,
                    label_selector=f"{constants.EXPERIMENT_LABEL}={experiment_name}",
                    async_req=True,
                )
            response = thread.get(timeout)
            result = [
                self.api_client.deserialize(
                    utils.FakeResponse(item), models.V1beta1Trial
                )
                for item in response.get("items")
            ]
        except multiprocessing.TimeoutError:
            raise TimeoutError(
                f"Timeout to list Katib Trials in namespace: {namespace}"
            )
        except Exception:
            raise RuntimeError(f"Failed to list Katib Trials in namespace: {namespace}")
        return result

    def get_success_trial_details(
        self,
        experiment_name: str = None,
        namespace: Optional[str] = None,
        timeout: int = constants.DEFAULT_TIMEOUT,
    ):
        """Get the Succeeded Trial details. If Experiment name is set,
        it returns Succeeded Trials details belong to the Experiment.

        Args:
            experiment_name: Optional name for the Experiment.
            namespace: Namespace to list the Trials.
            timeout: Optional, Kubernetes API server timeout in seconds
                to execute the request.

        Returns:
            list[dict]: Trial names with hyperparameters and metrics.
            It returns empty list if Succeeded Trials cannot be found.

        Raises:
            TimeoutError: Timeout to list Katib Trials.
            RuntimeError: Failed to list Katib Trials.
        """

        namespace = namespace or self.namespace

        result = []
        try:
            if experiment_name is None:
                thread = self.custom_api.list_namespaced_custom_object(
                    constants.KUBEFLOW_GROUP,
                    constants.KATIB_VERSION,
                    namespace=namespace,
                    plural=constants.TRIAL_PLURAL,
                    async_req=True,
                )
            else:
                thread = self.custom_api.list_namespaced_custom_object(
                    constants.KUBEFLOW_GROUP,
                    constants.KATIB_VERSION,
                    namespace=namespace,
                    plural=constants.TRIAL_PLURAL,
                    label_selector=f"{constants.EXPERIMENT_LABEL}={experiment_name}",
                    async_req=True,
                )
            response = thread.get(timeout)
            for item in response.get("items"):
                trial = self.api_client.deserialize(
                    utils.FakeResponse(item), models.V1beta1Trial
                )
                if (
                    trial.status
                    and trial.status.conditions
                    and len(trial.status.conditions) > 0
                ):
                    if utils.has_condition(
                        trial.status.conditions, constants.TRIAL_CONDITION_SUCCEEDED
                    ):
                        output = {}
                        output["name"] = trial.metadata.name
                        output["parameter_assignments"] = (
                            trial.spec.parameter_assignments
                        )
                        output["metrics"] = trial.status.observation.metrics
                        result.append(output)
        except multiprocessing.TimeoutError:
            raise TimeoutError(
                f"Timeout to list Katib Trials in namespace: {namespace}"
            )
        except Exception:
            raise RuntimeError(f"Failed to list Katib Trials in namespace: {namespace}")
        return result

    def get_optimal_hyperparameters(
        self,
        name: str,
        namespace: Optional[str] = None,
        timeout: int = constants.DEFAULT_TIMEOUT,
    ):
        """Get the current optimal Trial from the Experiment.

        Args:
            name: Name for the Experiment.
            namespace: Namespace for the Experiment.
            timeout: Optional, Kubernetes API server timeout in seconds
                to execute the request.

        Returns:
            V1beta1OptimalTrial: The most optimal Trial for the Experiment.
            It returns `None` if Experiment does not have optimal Trial yet.

        Raises:
            TimeoutError: Timeout to get Katib Experiment.
            RuntimeError: Failed to get Katib Experiment.
        """

        namespace = namespace or self.namespace

        experiment = self.get_experiment(name, namespace, timeout)
        if (
            experiment.status
            and experiment.status.current_optimal_trial
            and experiment.status.current_optimal_trial.observation.metrics
        ):
            return experiment.status.current_optimal_trial
        else:
            return None

    def get_trial_metrics(
        self,
        name: str,
        namespace: Optional[str] = None,
        db_manager_address: str = constants.DEFAULT_DB_MANAGER_ADDRESS,
        timeout: str = constants.DEFAULT_TIMEOUT,
    ):
        """Get the Trial Metric Results from the Katib DB.
        Katib DB Manager service should be accessible while calling this API.

        If you run this API in-cluster (e.g. from the Kubeflow Notebook) you can
        use the default Katib DB Manager address: `katib-db-manager.kubeflow:6789`.

        If you run this API outside the cluster, you have to port-forward the
        Katib DB Manager before getting the Trial metrics: `kubectl port-forward svc/katib-db-manager -n kubeflow 6789`.
        In that case, you can use this Katib DB Manager address: `localhost:6789`.

        You can use `curl` to verify that Katib DB Manager is reachable: `curl <db-manager-address>`.

        Args:
            name: Name for the Trial.
            namespace: Namespace for the Trial.
            db-manager-address: Address for the Katib DB Manager in this format: `ip-address:port`.
            timeout: Optional, gRPC API Server timeout in seconds to get metrics.

        Returns:
            List of MetricLog objects
            (https://github.com/kubeflow/katib/blob/4a2db414d85f29f17bc8ec6ff3462beef29585da/pkg/apis/manager/v1beta1/gen-doc/api.md#api-v1-beta1-MetricLog).
            For example, to get the first metric value run the following:
            `get_trial_metrics(...)[0].metric.value

        Raises:
            RuntimeError: Unable to get Trial metrics.
        """

        namespace = namespace or self.namespace

        db_manager_address = db_manager_address.split(":")
        channel = grpc.beta.implementations.insecure_channel(
            db_manager_address[0], int(db_manager_address[1])
        )

        with katib_api_pb2.beta_create_DBManager_stub(channel) as client:
            try:
                # When metric name is empty, we select all logs from the Katib DB.
                observation_logs = client.GetObservationLog(
                    katib_api_pb2.GetObservationLogRequest(trial_name=name),
                    timeout=timeout,
                )
            except Exception as e:
                raise RuntimeError(
                    f"Unable to get metrics for Trial {namespace}/{name}. Exception: {e}"
                )

            return observation_logs.observation_log.metric_logs<|MERGE_RESOLUTION|>--- conflicted
+++ resolved
@@ -403,17 +403,10 @@
                             client.V1Container(
                                 name=constants.DEFAULT_PRIMARY_CONTAINER_NAME,
                                 image=base_image,
-<<<<<<< HEAD
                                 command=["bash", "-c"] if callable(objective) else None,
                                 args=[exec_script] if callable(objective) else None,
-                                env=env,
-                                env_from=env_from,
-=======
-                                command=["bash", "-c"],
-                                args=[exec_script],
                                 env=env if env else None,
                                 env_from=env_from if env_from else None,
->>>>>>> 0b4e7c17
                                 resources=resources_per_trial,
                             )
                         ],
