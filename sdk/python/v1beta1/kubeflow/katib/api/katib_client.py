# Copyright 2021 The Kubeflow Authors.
#
# Licensed under the Apache License, Version 2.0 (the "License");
# you may not use this file except in compliance with the License.
# You may obtain a copy of the License at
#
#    http://www.apache.org/licenses/LICENSE-2.0
#
# Unless required by applicable law or agreed to in writing, software
# distributed under the License is distributed on an "AS IS" BASIS,
# WITHOUT WARRANTIES OR CONDITIONS OF ANY KIND, either express or implied.
# See the License for the specific language governing permissions and
# limitations under the License.

<<<<<<< HEAD
import copy
=======
>>>>>>> e251a07c
import json
import logging
import multiprocessing
import time
from typing import Any, Callable, Dict, List, Optional, TYPE_CHECKING, Union

<<<<<<< HEAD
=======
import grpc
import kubeflow.katib.katib_api_pb2 as katib_api_pb2
import kubeflow.katib.katib_api_pb2_grpc as katib_api_pb2_grpc
>>>>>>> e251a07c
from kubeflow.katib import models
from kubeflow.katib import types
from kubeflow.katib.api_client import ApiClient
from kubeflow.katib.constants import constants
from kubeflow.katib.types.trainer_resources import TrainerResources
from kubeflow.katib.utils import utils
from kubernetes import client, config

import grpc

logger = logging.getLogger(__name__)

if TYPE_CHECKING:
    from kubeflow.storage_initializer.hugging_face import HuggingFaceDatasetParams
    from kubeflow.storage_initializer.hugging_face import HuggingFaceModelParams
    from kubeflow.storage_initializer.hugging_face import HuggingFaceTrainerParams
    from kubeflow.storage_initializer.s3 import S3DatasetParams


class KatibClient(object):
    def __init__(
        self,
        config_file: Optional[str] = None,
        context: Optional[str] = None,
        client_configuration: Optional[client.Configuration] = None,
        namespace: str = utils.get_default_target_namespace(),
    ):
        """KatibClient constructor. Configure logging in your application
            as follows to see detailed information from the KatibClient APIs:
            .. code-block:: python
                import logging
                logging.basicConfig()
                log = logging.getLogger("kubeflow.katib.api.katib_client")
                log.setLevel(logging.DEBUG)

        Args:
            config_file: Path to the kube-config file. Defaults to ~/.kube/config.
            context: Set the active context. Defaults to current_context from the kube-config.
            client_configuration: Client configuration for cluster authentication.
                You have to provide valid configuration with Bearer token or
                with username and password. You can find an example here:
                https://github.com/kubernetes-client/python/blob/67f9c7a97081b4526470cad53576bc3b71fa6fcc/examples/remote_cluster.py#L31
            namespace: Target Kubernetes namespace. By default it takes namespace
                from `/var/run/secrets/kubernetes.io/serviceaccount/namespace` location
                or set as `default`. Namespace can be overridden during method invocations.
        """

        self.in_cluster = False
        # If client configuration is not set, use kube-config to access Kubernetes APIs.
        if client_configuration is None:
            # Load kube-config or in-cluster config.
            if config_file or not utils.is_running_in_k8s():
                config.load_kube_config(config_file=config_file, context=context)
            else:
                config.load_incluster_config()
                self.in_cluster = True

        k8s_client = client.ApiClient(client_configuration)
        self.custom_api = client.CustomObjectsApi(k8s_client)
        self.core_api = client.CoreV1Api(k8s_client)
        self.api_client = ApiClient()
        self.namespace = namespace

    def _is_ipython(self):
        """Returns whether we are running in notebook."""

        try:
            import IPython

            ipy = IPython.get_ipython()
            if ipy is None:
                return False
        except ImportError:
            return False
        return True

    def create_experiment(
        self,
        experiment: models.V1beta1Experiment,
        namespace: Optional[str] = None,
    ):
        """Create the Katib Experiment.

        Args:
            experiment: Experiment object of type V1beta1Experiment.
            namespace: Namespace for the Experiment.

        Raises:
            TimeoutError: Timeout to create Katib Experiment.
            RuntimeError: Failed to create Katib Experiment.
        """

        namespace = namespace or self.namespace

        experiment_name = None
        if type(experiment) is models.V1beta1Experiment:
            if experiment.metadata.name is not None:
                experiment_name = experiment.metadata.name
            elif experiment.metadata.generate_name is not None:
                experiment_name = experiment.metadata.generate_name
        elif "name" in experiment["metadata"]:
            experiment_name = experiment["metadata"]["name"]
        elif "generate_name" in experiment["metadata"]:
            experiment_name = experiment["metadata"]["generate_name"]

        if experiment_name is None:
            raise ValueError("Experiment must have a name or generateName")

        try:
            outputs = self.custom_api.create_namespaced_custom_object(
                constants.KUBEFLOW_GROUP,
                constants.KATIB_VERSION,
                namespace,
                constants.EXPERIMENT_PLURAL,
                experiment,
            )
            experiment_name = outputs["metadata"][
                "name"
            ]  # if "generate_name" is used, "name" gets a prefix from server
        except multiprocessing.TimeoutError:
            raise TimeoutError(
                f"Timeout to create Katib Experiment: {namespace}/{experiment_name}"
            )
        except Exception as e:
            if hasattr(e, "status") and e.status == 409:
                raise Exception(
                    f"A Katib Experiment with the name "
                    f"{namespace}/{experiment_name} already exists."
                )
            raise RuntimeError(
                f"Failed to create Katib Experiment: {namespace}/{experiment_name}"
            )

        logger.debug(f"Experiment {namespace}/{experiment_name} has been created")

        if self._is_ipython():
            if self.in_cluster:
                import IPython

                IPython.display.display(
                    IPython.display.HTML(
                        "Katib Experiment {} "
                        'link <a href="/_/katib/#/katib/hp_monitor/{}/{}" '
                        'target="_blank">here</a>'.format(
                            experiment_name,
                            namespace,
                            experiment_name,
                        )
                    )
                )

    def tune(
        self,
        # TODO (andreyvelich): How to be consistent with other APIs (name) ?
        name: str,
<<<<<<< HEAD
        model_provider_parameters: Optional["HuggingFaceModelParams"] = None,
        dataset_provider_parameters: Optional[
            Union["HuggingFaceDatasetParams", "S3DatasetParams"]
        ] = None,
        trainer_parameters: Optional["HuggingFaceTrainerParams"] = None,
=======
        model_provider_parameters: Optional[
            "HuggingFaceModelParams"  # noqa: F821
        ] = None,
        dataset_provider_parameters: Optional[
            Union["HuggingFaceDatasetParams", "S3DatasetParams"]  # noqa: F821
        ] = None,
        trainer_parameters: Optional["HuggingFaceTrainerParams"] = None,  # noqa: F821
>>>>>>> e251a07c
        storage_config: Optional[Dict[str, Optional[Union[str, List[str]]]]] = {
            "size": constants.PVC_DEFAULT_SIZE,
            "storage_class": None,
            "access_modes": constants.PVC_DEFAULT_ACCESS_MODES,
        },
        objective: Optional[Callable] = None,
        base_image: Optional[str] = constants.BASE_IMAGE_TENSORFLOW,
        parameters: Optional[Dict[str, Any]] = None,
        namespace: Optional[str] = None,
        env_per_trial: Optional[
            Union[Dict[str, str], List[Union[client.V1EnvVar, client.V1EnvFromSource]]]
        ] = None,
        algorithm_name: str = "random",
        algorithm_settings: Union[
            dict, List[models.V1beta1AlgorithmSetting], None
        ] = None,
        objective_metric_name: str = None,
        additional_metric_names: List[str] = [],
        objective_type: str = "maximize",
        objective_goal: float = None,
        max_trial_count: int = None,
        parallel_trial_count: int = None,
        max_failed_trial_count: int = None,
<<<<<<< HEAD
        resources_per_trial: Union[
            dict, client.V1ResourceRequirements, types.TrainerResources, None
=======
        resources_per_trial: Optional[
            Union[dict, client.V1ResourceRequirements, TrainerResources]
>>>>>>> e251a07c
        ] = None,
        retain_trials: bool = False,
        packages_to_install: List[str] = None,
        pip_index_url: str = "https://pypi.org/simple",
        metrics_collector_config: Dict[str, Any] = {"kind": "StdOut"},
    ):
        """
        Create HyperParameter Tuning Katib Experiment using one of the following
        options:

        1. External models and datasets
        Parameters: `model_provider_parameters` + `dataset_provider_parameters` +
            `trainer_parameters`.
        Usage: Specify both `model_provider_parameters` and
            `dataset_provider_parameters` to download models and datasets from external
            platforms (currently support HuggingFace and Amazon S3) using the Storage
            Initializer. The `trainer_parameters` should be of type
            `HuggingFaceTrainerParams` to set the hyperparameters search space. This API
            will automatically define the "Trainer" in HuggingFace with the provided
            parameters and utilize `Trainer.train()` from HuggingFace to obtain the metrics
            for optimizing hyperparameters.

        2. Custom objective function
        Parameters: `objective` + `base_image` + `parameters`.
        Usage: Specify the `objective` parameter to define your own objective function.
            The `base_image` parameter will be used to execute the objective function. The
            `parameters` should be a dictionary to define the search space for these
            parameters.

        Args:
            name: Name for the Experiment.
            model_provider_parameters: Parameters for the model provider in the Storage
                Initializer.
                For example, HuggingFace model name and Transformer type for that model,
                like: AutoModelForSequenceClassification. This argument must be the type
                of `kubeflow.storage_initializer.hugging_face.HuggingFaceModelParams`.
            dataset_provider_parameters: Parameters for the dataset provider in the
                Storage Initializer.
                For example, name of the HuggingFace dataset or AWS S3 configuration.
                This argument must be the type of `kubeflow.storage_initializer.hugging_face.
                HuggingFaceDatasetParams` or `kubeflow.storage_initializer.s3.S3DatasetParams`.
            trainer_parameters: Parameters for configuring the training process,
                including settings for the hyperparameters search space. It should be of
                type `HuggingFaceTrainerParams`. You should use the Katib SDK to define
                the search space for these parameters. For example:
                ```
                trainer_parameters = HuggingFaceTrainerParams(
                    training_parameters = transformers.TrainingArguments(
                        learning_rate = katib.search.double(min=0.1, max=0.2),
                    ),
                ),
                ```
                Also, you can use these parameters to define input for training the
                models.
            storage_config: Configuration for Storage Initializer PVC to download
                pre-trained model and dataset. You can configure PVC size and storage
                class name in this argument.
            objective: Objective function that Katib uses to train the model. This
                function must be Callable and it must have only one dict argument. Katib
                uses this argument to send HyperParameters to the function. The function
                should not use any code declared outside of the function definition.
                Import statements must be added inside the function.
            base_image: Image to use when executing the objective function.
            parameters: Dict of HyperParameters to tune your Experiment if you choose a custom
                objective function. You should use Katib SDK to define the search space for these
                parameters. For example:
                `parameters = {"lr": katib.search.double(min=0.1, max=0.2)}`

                Also, you can use these parameters to define input for your objective function.
            namespace: Namespace for the Experiment.
            env_per_trial: Environment variable(s) to be attached to each trial container.
                You can specify a dictionary as a mapping object representing the environment
                variables. Otherwise, you can specify a list, in which the element can either
                be a kubernetes.client.models.V1EnvVar (documented here:
                https://github.com/kubernetes-client/python/blob/master/kubernetes/docs/V1EnvVar.md)
                or a kubernetes.client.models.V1EnvFromSource (documented here:
                https://github.com/kubernetes-client/python/blob/master/kubernetes/docs/V1EnvFromSource.md)
            algorithm_name: Search algorithm for the HyperParameter tuning.
            algorithm_settings: Settings for the search algorithm given.
                For available fields, check this doc:
                https://www.kubeflow.org/docs/components/katib/experiment/#search-algorithms-in-detail.
            objective_metric_name: Objective metric that Katib optimizes.
            additional_metric_names: List of metrics that Katib collects from the
                objective function in addition to objective metric.
            objective_type: Type for the Experiment optimization for the objective metric.
                Must be one of `minimize` or `maximize`.
            objective_goal: Objective goal that Experiment should reach to be Succeeded.
            max_trial_count: Maximum number of Trials to run. For the default
                values check this doc:
                https://www.kubeflow.org/docs/components/katib/experiment/#configuration-spec.
            parallel_trial_count: Number of Trials that Experiment runs in parallel.
            max_failed_trial_count: Maximum number of Trials allowed to fail.
<<<<<<< HEAD
            resources_per_trial: A parameter that lets you specify how much resources each
                trial container should have. You can choose between non-distributed training
                and distributed training.
                1) Non-distributed training: You can either specify a
                kubernetes.client.V1ResourceRequirements object (documented here:
                https://github.com/kubernetes-client/python/blob/master/kubernetes/docs/V1ResourceRequirements.md)
                or a dictionary that includes one or more of the following keys:
                `cpu`, `memory`, or `gpu` (other keys will be ignored). Appropriate
                values for these keys are documented here:
                https://kubernetes.io/docs/concepts/configuration/manage-resources-containers/.
                For example:
                ```
=======
            resources_per_trial: A parameter that lets you specify how much resources
                each trial container should have.
                For custom objective function, you can either specify a kubernetes.client.
                V1ResourceRequirements object (documented here:
                https://github.com/kubernetes-client/python/blob/master/kubernetes/docs/V1ResourceRequirements.md)
                or a dictionary that includes one or more of the following keys: `cpu`,
                `memory`, or `gpu` (other keys will be ignored). Appropriate values
                for these keys are documented here:
                https://kubernetes.io/docs/concepts/configuration/manage-resources-containers/.
                For example:
>>>>>>> e251a07c
                {
                    "cpu": "1",
                    "gpu": "1",
                    "memory": "2Gi",
                }
<<<<<<< HEAD
                ```
                Please note, `gpu` specifies a resource request with a key of `nvidia.com/gpu`,
                i.e. an NVIDIA GPU. If you need a different type of GPU, pass in a
                V1ResourceRequirement instance instead, since it's more flexible. This
                parameter is optional and defaults to None.
                2) Distributed training: You can specify a types.TrainerResources object, which
                includes `num_workers`, `num_procs_per_worker`, and `resources_per_worker`.
                For example:
                ```
                resources_per_trial = types.TrainerResources(
=======
                Please note, `gpu` specifies a resource request with a key of
                `nvidia.com/gpu`, i.e. an NVIDIA GPU. If you need a different type of
                GPU, pass in a V1ResourceRequirement instance instead, since it's more
                flexible. This parameter is optional and defaults to None.

                For external models and datasets, you can specify a TrainerResources object,
                which includes `num_workers`, `num_procs_per_worker`, and `resources_per_worker`.
                For example:
                ```
                resources_per_trial = TrainerResources(
>>>>>>> e251a07c
                    num_workers=4,
                    num_procs_per_worker=2,
                    resources_per_worker={
                        "gpu": "2",
                        "cpu": "5",
                        "memory": "10Gi"
                    }
                )
                ```
                - num_workers: Number of PyTorchJob workers.
                - num_procs_per_worker: Number of processes per PyTorchJob worker for
                  `torchrun` CLI. You can use this parameter if you want to use more than 1 GPU
                  per PyTorchJob worker.
                - resources_per_worker: A parameter that lets you specify how much resources
                  each PyTorchJob worker container should have. You can either specify
                  a kubernetes.client.V1ResourceRequirements object or a dictionary, same as
<<<<<<< HEAD
                  resources specified in non-distributed training.
=======
                  resources specified under the option of custom objective function.
>>>>>>> e251a07c
            retain_trials: Whether Trials' resources (e.g. pods) are deleted after Succeeded state.
            packages_to_install: List of Python packages to install in addition
                to the base image packages. These packages are installed before
                executing the objective function.
            pip_index_url: The PyPI url from which to install Python packages.
            metrics_collector_config: Specify the config of metrics collector,
            metrics_collector_config: Specify the config of metrics collector,
                for example, `metrics_collector_config = {"kind": "Push"}`.
                Currently, we only support `StdOut` and `Push` metrics collector.

        Raises:
            ValueError: Function arguments have incorrect type or value.
            TimeoutError: Timeout to create Katib Experiment.
            RuntimeError: Failed to create Katib Experiment.
        """

<<<<<<< HEAD
        print(
            "Thank you for using `tune` API for LLM hyperparameter optimization. This feature "
            "is in the alpha stage. Kubeflow community is looking for your feedback. Please "
            "share your experience via #kubeflow-katib Slack channel or the Kubeflow Katib "
            "GitHub."
        )

=======
>>>>>>> e251a07c
        if (
            (
                model_provider_parameters is not None
                or dataset_provider_parameters is not None
                or trainer_parameters is not None
            )
            and (objective is not None or parameters is not None)
        ) or (
            (
                model_provider_parameters is None
                and dataset_provider_parameters is None
                and trainer_parameters is None
            )
            and (objective is None and parameters is None)
        ):
            raise ValueError(
                "Invalid configuration for creating a Katib Experiment for hyperparameter "
                "optimization. You should specify one of the following options:\n"
                "1. Use external models and datasets: specify `model_provider_parameters`, "
                "`dataset_provider_parameters` and `trainer_parameters`;\n"
                "2. Use custom objective function: specify `objective`, `base_image` and "
                "`parameters`."
            )

        if not name:
            raise ValueError("Please specify name for the Experiment.")

        namespace = namespace or self.namespace

        # Create Katib Experiment template.
        experiment = models.V1beta1Experiment(
            api_version=constants.API_VERSION,
            kind=constants.EXPERIMENT_KIND,
            metadata=models.V1ObjectMeta(name=name, namespace=namespace),
            spec=models.V1beta1ExperimentSpec(),
        )

        # Add Objective to the Katib Experiment.
        experiment.spec.objective = models.V1beta1ObjectiveSpec(
            type=objective_type,
            objective_metric_name=objective_metric_name,
            additional_metric_names=additional_metric_names,
        )
        if objective_goal is not None:
            experiment.spec.objective.goal = objective_goal

        # Add Algorithm to the Katib Experiment.
        if isinstance(algorithm_settings, dict):
            algorithm_settings = [
                models.V1beta1AlgorithmSetting(name=str(k), value=str(v))
                for k, v in algorithm_settings.items()
            ]

        experiment.spec.algorithm = models.V1beta1AlgorithmSpec(
            algorithm_name=algorithm_name,
            algorithm_settings=algorithm_settings,
        )

        # Add Trial budget to the Katib Experiment.
        if max_trial_count is not None:
            experiment.spec.max_trial_count = max_trial_count
        if parallel_trial_count is not None:
            experiment.spec.parallel_trial_count = parallel_trial_count
        if max_failed_trial_count is not None:
            experiment.spec.max_failed_trial_count = max_failed_trial_count

<<<<<<< HEAD
        # Add environment variables to the Katib Experiment.
        env = []
        env_from = []
        if isinstance(env_per_trial, dict):
            env = [
                client.V1EnvVar(name=str(k), value=str(v))
                for k, v in env_per_trial.items()
            ]
        elif env_per_trial:
            for x in env_per_trial:
                if isinstance(x, client.V1EnvVar):
                    env.append(x)
                elif isinstance(x, client.V1EnvFromSource):
                    env_from.append(x)
                else:
                    raise ValueError(
                        f"Incorrect value for env_per_trial: {env_per_trial}"
=======
        # If users choose to use a custom objective function.
        if objective is not None:
            # Add metrics collector to the Katib Experiment.
            # Up to now, we only support parameter `kind`, of which default value
            # is `StdOut`, to specify the kind of metrics collector.
            experiment.spec.metrics_collector_spec = models.V1beta1MetricsCollectorSpec(
                collector=models.V1beta1CollectorSpec(
                    kind=metrics_collector_config["kind"]
                )
            )

            # Iterate over input parameters and do substitutions.
            experiment_params = []
            trial_params = []
            input_params = utils.get_trial_substitutions_from_dict(
                parameters, experiment_params, trial_params
            )

            # Get the execution script from the objective function.
            exec_script = utils.get_exec_script_from_objective(
                objective, input_params, packages_to_install, pip_index_url
            )

            if isinstance(resources_per_trial, dict):
                if "gpu" in resources_per_trial:
                    resources_per_trial["nvidia.com/gpu"] = resources_per_trial.pop(
                        "gpu"
                    )

                resources_per_trial = client.V1ResourceRequirements(
                    requests=resources_per_trial,
                    limits=resources_per_trial,
                )

            env = []
            env_from = []
            if isinstance(env_per_trial, dict):
                env = [
                    client.V1EnvVar(name=str(k), value=str(v))
                    for k, v in env_per_trial.items()
                ]
            elif env_per_trial:
                for x in env_per_trial:
                    if isinstance(x, client.V1EnvVar):
                        env.append(x)
                    elif isinstance(x, client.V1EnvFromSource):
                        env_from.append(x)
                    else:
                        raise ValueError(
                            f"Incorrect value for env_per_trial: {env_per_trial}"
                        )

            # Create Trial specification.
            trial_spec = client.V1Job(
                api_version="batch/v1",
                kind="Job",
                spec=client.V1JobSpec(
                    template=client.V1PodTemplateSpec(
                        metadata=models.V1ObjectMeta(
                            annotations={"sidecar.istio.io/inject": "false"}
                        ),
                        spec=client.V1PodSpec(
                            restart_policy="Never",
                            containers=[
                                client.V1Container(
                                    name=constants.DEFAULT_PRIMARY_CONTAINER_NAME,
                                    image=base_image,
                                    command=["bash", "-c"],
                                    args=[exec_script],
                                    env=env if env else None,
                                    env_from=env_from if env_from else None,
                                    resources=resources_per_trial,
                                )
                            ],
                        ),
                    )
                ),
            )

            # Create Trial template.
            trial_template = models.V1beta1TrialTemplate(
                primary_container_name=constants.DEFAULT_PRIMARY_CONTAINER_NAME,
                retain=retain_trials,
                trial_parameters=trial_params,
                trial_spec=trial_spec,
            )

        # If users choose to use external models and datasets.
        else:
            if (
                not model_provider_parameters
                or not dataset_provider_parameters
                or not trainer_parameters
            ):
                raise ValueError("One of the required parameters is None")

            try:
                from kubeflow.storage_initializer.constants import (
                    VOLUME_PATH_DATASET,
                    VOLUME_PATH_MODEL,
                )
                from kubeflow.storage_initializer.hugging_face import (
                    HuggingFaceDatasetParams,
                    HuggingFaceModelParams,
                )
                from kubeflow.storage_initializer.s3 import S3DatasetParams
                from kubeflow.training import models as training_models
                from kubeflow.training.constants.constants import (
                    JOB_PARAMETERS,
                    PYTORCHJOB_KIND,
                    STORAGE_INITIALIZER,
                    STORAGE_INITIALIZER_IMAGE,
                    STORAGE_INITIALIZER_VOLUME_MOUNT,
                    TRAINER_TRANSFORMER_IMAGE,
                )
                from kubeflow.training.utils import utils as training_utils
            except ImportError:
                raise ImportError(
                    "LLM dependencies for Tune API are not installed. "
                    + "Run: pip install -U 'kubeflow-katib[huggingface]' "
                )

            print(
                "Thank you for using `tune` API for LLM hyperparameter optimization. This feature "
                "is in the alpha stage. Kubeflow community is looking for your feedback. Please "
                "share your experience via #kubeflow-katib Slack channel or the Kubeflow Katib "
                "GitHub."
            )

            # Specify metrics format for the collector, for example: 'train_loss':0.846
            experiment.spec.metrics_collector_spec = models.V1beta1MetricsCollectorSpec(
                source=models.V1beta1SourceSpec(
                    filter=models.V1beta1FilterSpec(
                        metrics_format=[
                            r"'([\w|-]+)'\s*:\s*([+-]?\d*(\.\d+)?([Ee][+-]?\d+)?)",
                        ]
>>>>>>> e251a07c
                    )
                ),
            )

<<<<<<< HEAD
        # Add metrics collector to the Katib Experiment.
        # Up to now, We only support parameter `kind`, of which default value is
        # `StdOut`, to specify the kind of metrics collector.
        experiment.spec.metrics_collector_spec = models.V1beta1MetricsCollectorSpec(
            collector=models.V1beta1CollectorSpec(
                kind=metrics_collector_config["kind"]
            ),
            source=models.V1beta1SourceSpec(
                filter=models.V1beta1FilterSpec(
                    metrics_format=[
                        # For example: train_loss=0.846
                        r"([\w|-]+)\s*=\s*([+-]?\d*(\.\d+)?([Ee][+-]?\d+)?)",
                        # For example: 'train_loss':0.846
                        r"'([\w|-]+)'\s*:\s*([+-]?\d*(\.\d+)?([Ee][+-]?\d+)?)",
                    ]
                )
            ),
        )

        # Create Container and Pod specifications.
        # If users choose to use a custom objective function.
        if objective is not None:
            if not base_image or not parameters:
                raise ValueError("One of the required parameters is None.")

            # Validate objective function.
            utils.validate_objective_function(objective)

            # Iterate over input parameters.
            input_params = {}
            experiment_params = []
            trial_params = []
            for p_name, p_value in parameters.items():
                # If input parameter value is Katib Experiment parameter sample.
                if isinstance(p_value, models.V1beta1ParameterSpec):
                    # Wrap value for the function input.
                    input_params[p_name] = f"${{trialParameters.{p_name}}}"

                    # Add value to the Katib Experiment parameters.
                    p_value.name = p_name
                    experiment_params.append(p_value)

                    # Add value to the Katib Experiment's Trial parameters.
                    trial_params.append(
                        models.V1beta1TrialParameterSpec(name=p_name, reference=p_name)
                    )
                else:
                    # Otherwise, add value to the function input.
                    input_params[p_name] = p_value

            if isinstance(resources_per_trial, types.TrainerResources):
                from kubeflow.training import models as training_models

                if (
                    resources_per_trial.num_workers is None
                    or resources_per_trial.num_workers < 1
                ):
                    raise ValueError("At least one Worker for PyTorchJob must be set")

                # Create container spec.
                container_spec = utils.get_container_spec(
                    name=constants.PYTORCHJOB_PRIMARY_CONTAINER_NAME,
                    base_image=base_image,
                    train_func=objective,
                    train_func_parameters=input_params,
                    packages_to_install=packages_to_install,
                    pip_index_url=pip_index_url,
                    resources=resources_per_trial.resources_per_worker,
                    env=env,
                    env_from=env_from,
                )

                # Create worker pod spec.
                worker_pod_spec = utils.get_pod_template_spec(
                    containers=[container_spec],
                )

                # Create pytorchjob.
                pytorchjob = training_models.KubeflowOrgV1PyTorchJob(
                    api_version="kubeflow.org/v1",
                    kind="PyTorchJob",
                    spec=training_models.KubeflowOrgV1PyTorchJobSpec(
                        run_policy=training_models.KubeflowOrgV1RunPolicy(
                            clean_pod_policy=None
                        ),
                        pytorch_replica_specs={},
                    ),
                )

                if resources_per_trial.num_procs_per_worker:
                    pytorchjob.spec.nproc_per_node = str(
                        resources_per_trial.num_procs_per_worker
                    )

                pytorchjob.spec.pytorch_replica_specs["Master"] = (
                    training_models.KubeflowOrgV1ReplicaSpec(
                        replicas=1,
                        template=worker_pod_spec,
                    )
                )

                if resources_per_trial.num_workers > 1:
                    pytorchjob.spec.pytorch_replica_specs["Worker"] = (
                        training_models.KubeflowOrgV1ReplicaSpec(
                            replicas=resources_per_trial.num_workers - 1,
                            template=worker_pod_spec,
                        )
                    )

                # Create Trial template.
                trial_template = models.V1beta1TrialTemplate(
                    primary_container_name=constants.PYTORCHJOB_PRIMARY_CONTAINER_NAME,
                    retain=retain_trials,
                    trial_parameters=trial_params,
                    trial_spec=pytorchjob,
                )

            else:
                # Create container spec.
                container_spec = utils.get_container_spec(
                    name=constants.DEFAULT_PRIMARY_CONTAINER_NAME,
                    base_image=base_image,
                    train_func=objective,
                    train_func_parameters=input_params,
                    packages_to_install=packages_to_install,
                    pip_index_url=pip_index_url,
                    resources=resources_per_trial,
                    env=env,
                    env_from=env_from,
                )

                # Create pod spec.
                pod_spec = utils.get_pod_template_spec(
                    containers=[container_spec],
                    restart_policy="Never",
                )

                # Create Trial specification.
                trial_spec = client.V1Job(
                    api_version="batch/v1",
                    kind="Job",
                    spec=client.V1JobSpec(
                        template=pod_spec,
=======
            # Create PVC for the Storage Initializer.
            # TODO (helenxie-bit): PVC Creation should be part of Katib Controller.
            try:
                self.core_api.create_namespaced_persistent_volume_claim(
                    namespace=namespace,
                    body=training_utils.get_pvc_spec(
                        pvc_name=name,
                        namespace=namespace,
                        storage_config=storage_config,
                    ),
                )
            except Exception as e:
                pvc_list = self.core_api.list_namespaced_persistent_volume_claim(
                    namespace
                )
                # Check if the PVC with the specified name exists.
                for pvc in pvc_list.items:
                    if pvc.metadata.name == name:
                        print(
                            f"PVC '{name}' already exists in namespace " f"{namespace}."
                        )
                        break
                else:
                    raise RuntimeError(f"failed to create PVC. Error: {e}")

            if isinstance(model_provider_parameters, HuggingFaceModelParams):
                mp = "hf"
            else:
                raise ValueError(
                    "Model provider parameters must be an instance of HuggingFaceModelParams."
                )

            if isinstance(dataset_provider_parameters, S3DatasetParams):
                dp = "s3"
            elif isinstance(dataset_provider_parameters, HuggingFaceDatasetParams):
                dp = "hf"
            else:
                raise ValueError(
                    "Dataset provider parameters must be an instance of S3DatasetParams "
                    "or HuggingFaceDatasetParams."
                )

            # Iterate over input parameters and do substitutions.
            experiment_params = []
            trial_params = []
            training_args = utils.get_trial_substitutions_from_trainer(
                trainer_parameters.training_parameters, experiment_params, trial_params
            )
            lora_config = utils.get_trial_substitutions_from_trainer(
                trainer_parameters.lora_config, experiment_params, trial_params
            )

            # Create the init and the primary container.
            init_container_spec = training_utils.get_container_spec(
                name=STORAGE_INITIALIZER,
                base_image=STORAGE_INITIALIZER_IMAGE,
                args=[
                    "--model_provider",
                    mp,
                    "--model_provider_parameters",
                    json.dumps(
                        model_provider_parameters.__dict__, cls=utils.SetEncoder
                    ),
                    "--dataset_provider",
                    dp,
                    "--dataset_provider_parameters",
                    json.dumps(dataset_provider_parameters.__dict__),
                ],
                volume_mounts=[STORAGE_INITIALIZER_VOLUME_MOUNT],
            )

            container_spec = training_utils.get_container_spec(
                name=JOB_PARAMETERS[PYTORCHJOB_KIND]["container"],
                base_image=TRAINER_TRANSFORMER_IMAGE,
                args=[
                    "--model_uri",
                    model_provider_parameters.model_uri,
                    "--transformer_type",
                    model_provider_parameters.transformer_type.__name__,
                    "--model_dir",
                    VOLUME_PATH_MODEL,
                    "--dataset_dir",
                    VOLUME_PATH_DATASET,
                    "--lora_config",
                    f"'{lora_config}'",
                    "--training_parameters",
                    f"'{training_args}'",
                ],
                volume_mounts=[STORAGE_INITIALIZER_VOLUME_MOUNT],
                resources=resources_per_trial.resources_per_worker,
            )

            # Create the worker and the master pod.
            storage_initializer_volume = models.V1Volume(
                name=STORAGE_INITIALIZER,
                persistent_volume_claim=models.V1PersistentVolumeClaimVolumeSource(
                    claim_name=name
                ),
            )

            worker_pod_template_spec = training_utils.get_pod_template_spec(
                containers=[container_spec],
                volumes=[storage_initializer_volume],
            )

            master_pod_template_spec = training_utils.get_pod_template_spec(
                containers=[container_spec],
                init_containers=[init_container_spec],
                volumes=[storage_initializer_volume],
            )

            # Create PyTorchJob.
            pytorchjob = training_models.KubeflowOrgV1PyTorchJob(
                api_version="kubeflow.org/v1",
                kind="PyTorchJob",
                spec=training_models.KubeflowOrgV1PyTorchJobSpec(
                    run_policy=training_models.KubeflowOrgV1RunPolicy(
                        clean_pod_policy=None
>>>>>>> e251a07c
                    ),
                    pytorch_replica_specs={},
                ),
            )

            if resources_per_trial.num_procs_per_worker:
                pytorchjob.spec.nproc_per_node = str(
                    resources_per_trial.num_procs_per_worker
                )

<<<<<<< HEAD
                # Create Trial template.
                trial_template = models.V1beta1TrialTemplate(
                    primary_container_name=constants.DEFAULT_PRIMARY_CONTAINER_NAME,
                    retain=retain_trials,
                    trial_parameters=trial_params,
                    trial_spec=trial_spec,
                )

        # If users choose to use external models and datasets.
        else:
            if (
                not model_provider_parameters
                or not dataset_provider_parameters
                or not trainer_parameters
            ):
                raise ValueError("One of the required parameters is None")

            try:
                from kubeflow.storage_initializer.constants import VOLUME_PATH_DATASET
                from kubeflow.storage_initializer.constants import VOLUME_PATH_MODEL
                from kubeflow.storage_initializer.hugging_face import (
                    HuggingFaceDatasetParams,
                )
                from kubeflow.storage_initializer.hugging_face import (
                    HuggingFaceModelParams,
                )
                from kubeflow.storage_initializer.s3 import S3DatasetParams
                from kubeflow.training.constants.constants import STORAGE_INITIALIZER
                from kubeflow.training.constants.constants import (
                    STORAGE_INITIALIZER_IMAGE,
                )
                from kubeflow.training.constants.constants import (
                    STORAGE_INITIALIZER_VOLUME_MOUNT,
                )
                from kubeflow.training.constants.constants import (
                    TRAINER_TRANSFORMER_IMAGE,
                )
            except ImportError:
                raise ImportError(
                    "Tune API dependencies not installed. "
                    + "Run: pip install -U 'kubeflow-katib[huggingface]' "
                )

            # Create PVC for the Storage Initializer.
            # TODO (helenxie-bit): PVC Creation should be part of Katib Controller.
            try:
                self.core_api.create_namespaced_persistent_volume_claim(
                    namespace=namespace,
                    body=utils.get_pvc_spec(
                        pvc_name=name,
                        namespace=namespace,
                        storage_config=storage_config,
                    ),
                )
            except Exception as e:
                pvc_list = self.core_api.list_namespaced_persistent_volume_claim(
                    namespace
                )
                # Check if the PVC with the specified name exists.
                for pvc in pvc_list.items:
                    if pvc.metadata.name == name:
                        print(
                            f"PVC '{name}' already exists in namespace " f"{namespace}."
                        )
                        break
                else:
                    raise RuntimeError(f"failed to create PVC. Error: {e}")

            if isinstance(model_provider_parameters, HuggingFaceModelParams):
                mp = "hf"
            else:
                raise ValueError(
                    "Model provider parameters must be an instance of HuggingFaceModelParams."
                )

            if isinstance(dataset_provider_parameters, S3DatasetParams):
                dp = "s3"
            elif isinstance(dataset_provider_parameters, HuggingFaceDatasetParams):
                dp = "hf"
            else:
                raise ValueError(
                    "Dataset provider parameters must be an instance of S3DatasetParams "
                    "or HuggingFaceDatasetParams."
                )

            # Iterate over input parameters.
            experiment_params = []
            trial_params = []

            training_args = trainer_parameters.training_parameters
            for (
                p_name,
                p_value,
            ) in trainer_parameters.training_parameters.to_dict().items():
                if not hasattr(training_args, p_name):
                    logger.warning(
                        f"Training parameter {p_name} is not supported by the current transformer."
                    )
                    continue
                if isinstance(p_value, models.V1beta1ParameterSpec):
                    old_attr = getattr(training_args, p_name, None)
                    if old_attr is not None:
                        value = f"${{trialParameters.{p_name}}}"
                    setattr(training_args, p_name, value)
                    p_value.name = p_name
                    experiment_params.append(p_value)
                    trial_params.append(
                        models.V1beta1TrialParameterSpec(name=p_name, reference=p_name)
                    )
                elif p_value is not None:
                    old_attr = getattr(training_args, p_name, None)
                    if old_attr is not None:
                        if isinstance(p_value, dict):
                            # Update the existing dictionary without nesting
                            value = copy.deepcopy(p_value)
                        else:
                            value = type(old_attr)(p_value)
                    setattr(training_args, p_name, value)

            lora_config = trainer_parameters.lora_config
            for p_name, p_value in trainer_parameters.lora_config.__dict__.items():
                if not hasattr(lora_config, p_name):
                    logger.warning(
                        f"Training parameter {p_name} is not supported by the current peft."
                    )
                    continue
                if isinstance(p_value, models.V1beta1ParameterSpec):
                    old_attr = getattr(lora_config, p_name, None)
                    if old_attr is not None:
                        value = f"${{trialParameters.{p_name}}}"
                    setattr(lora_config, p_name, value)
                    p_value.name = p_name
                    experiment_params.append(p_value)
                    trial_params.append(
                        models.V1beta1TrialParameterSpec(name=p_name, reference=p_name)
                    )
                elif p_value is not None:
                    old_attr = getattr(lora_config, p_name, None)
                    if old_attr is not None:
                        value = type(old_attr)(p_value)
                    setattr(lora_config, p_name, value)

            init_container_spec = utils.get_container_spec(
                name=STORAGE_INITIALIZER,
                base_image=STORAGE_INITIALIZER_IMAGE,
                args=[
                    "--model_provider",
                    mp,
                    "--model_provider_parameters",
                    json.dumps(
                        model_provider_parameters.__dict__, cls=utils.SetEncoder
                    ),
                    "--dataset_provider",
                    dp,
                    "--dataset_provider_parameters",
                    json.dumps(dataset_provider_parameters.__dict__),
                ],
                volume_mounts=[STORAGE_INITIALIZER_VOLUME_MOUNT],
            )

            storage_initializer_volume = models.V1Volume(
                name=STORAGE_INITIALIZER,
                persistent_volume_claim=models.V1PersistentVolumeClaimVolumeSource(
                    claim_name=name
                ),
            )

            if isinstance(resources_per_trial, types.TrainerResources):
                from kubeflow.training import models as training_models

                if (
                    resources_per_trial.num_workers is None
                    or resources_per_trial.num_workers < 1
                ):
                    raise ValueError("At least one Worker for PyTorchJob must be set")

                # Create container spec.
                container_spec = utils.get_container_spec(
                    name=constants.PYTORCHJOB_PRIMARY_CONTAINER_NAME,
                    base_image=TRAINER_TRANSFORMER_IMAGE,
                    args=[
                        "--model_uri",
                        model_provider_parameters.model_uri,
                        "--transformer_type",
                        model_provider_parameters.transformer_type.__name__,
                        "--model_dir",
                        VOLUME_PATH_MODEL,
                        "--dataset_dir",
                        VOLUME_PATH_DATASET,
                        "--lora_config",
                        f"'{json.dumps(lora_config.__dict__, cls=utils.SetEncoder)}'",
                        "--training_parameters",
                        f"'{json.dumps(training_args.to_dict())}'",
                    ],
                    volume_mounts=[STORAGE_INITIALIZER_VOLUME_MOUNT],
                    resources=resources_per_trial.resources_per_worker,
                )

                # Create pod spec.
                worker_pod_spec = utils.get_pod_template_spec(
                    containers=[container_spec],
                    volumes=[storage_initializer_volume],
                )

                master_pod_spec = utils.get_pod_template_spec(
                    containers=[container_spec],
                    init_containers=[init_container_spec],
                    volumes=[storage_initializer_volume],
                )

                # Create pytorchjob.
                pytorchjob = training_models.KubeflowOrgV1PyTorchJob(
                    api_version="kubeflow.org/v1",
                    kind="PyTorchJob",
                    spec=training_models.KubeflowOrgV1PyTorchJobSpec(
                        run_policy=training_models.KubeflowOrgV1RunPolicy(
                            clean_pod_policy=None
                        ),
                        pytorch_replica_specs={},
                    ),
                )

                if resources_per_trial.num_procs_per_worker:
                    pytorchjob.spec.nproc_per_node = str(
                        resources_per_trial.num_procs_per_worker
                    )

                pytorchjob.spec.pytorch_replica_specs["Master"] = (
                    training_models.KubeflowOrgV1ReplicaSpec(
                        replicas=1,
                        template=master_pod_spec,
                    )
                )

                if resources_per_trial.num_workers > 1:
                    pytorchjob.spec.pytorch_replica_specs["Worker"] = (
                        training_models.KubeflowOrgV1ReplicaSpec(
                            replicas=resources_per_trial.num_workers - 1,
                            template=worker_pod_spec,
                        )
                    )

                # Create Trial template.
                trial_template = models.V1beta1TrialTemplate(
                    primary_container_name=constants.PYTORCHJOB_PRIMARY_CONTAINER_NAME,
                    retain=retain_trials,
                    trial_parameters=trial_params,
                    trial_spec=pytorchjob,
                )

            else:
                # Create container spec.
                container_spec = utils.get_container_spec(
                    name=constants.DEFAULT_PRIMARY_CONTAINER_NAME,
                    base_image=TRAINER_TRANSFORMER_IMAGE,
                    args=[
                        "--model_uri",
                        model_provider_parameters.model_uri,
                        "--transformer_type",
                        model_provider_parameters.transformer_type.__name__,
                        "--model_dir",
                        VOLUME_PATH_MODEL,
                        "--dataset_dir",
                        VOLUME_PATH_DATASET,
                        "--lora_config",
                        f"'{json.dumps(lora_config.__dict__, cls=utils.SetEncoder)}'",
                        "--training_parameters",
                        f"'{json.dumps(training_args.to_dict())}'",
                    ],
                    volume_mounts=[STORAGE_INITIALIZER_VOLUME_MOUNT],
                    resources=resources_per_trial,
                )

                # Create pod spec.
                pod_spec = utils.get_pod_template_spec(
                    containers=[container_spec],
                    init_containers=[init_container_spec],
                    volumes=[storage_initializer_volume],
                    restart_policy="Never",
                )

                # Create Trial specification.
                trial_spec = client.V1Job(
                    api_version="batch/v1",
                    kind="Job",
                    spec=client.V1JobSpec(
                        template=pod_spec,
                    ),
                )

                # Create Trial template.
                trial_template = models.V1beta1TrialTemplate(
                    primary_container_name=constants.DEFAULT_PRIMARY_CONTAINER_NAME,
                    retain=retain_trials,
                    trial_parameters=trial_params,
                    trial_spec=trial_spec,
                )
=======
            pytorchjob.spec.pytorch_replica_specs["Master"] = (
                training_models.KubeflowOrgV1ReplicaSpec(
                    replicas=1,
                    template=master_pod_template_spec,
                )
            )

            if resources_per_trial.num_workers > 1:
                pytorchjob.spec.pytorch_replica_specs["Worker"] = (
                    training_models.KubeflowOrgV1ReplicaSpec(
                        replicas=resources_per_trial.num_workers - 1,
                        template=worker_pod_template_spec,
                    )
                )

            # Create Trial template.
            trial_template = models.V1beta1TrialTemplate(
                primary_container_name=JOB_PARAMETERS[PYTORCHJOB_KIND]["container"],
                retain=retain_trials,
                trial_parameters=trial_params,
                trial_spec=pytorchjob,
            )
>>>>>>> e251a07c

        # Add parameters to the Katib Experiment.
        experiment.spec.parameters = experiment_params

        # Add Trial template to the Katib Experiment.
        experiment.spec.trial_template = trial_template

        # Create the Katib Experiment.
        self.create_experiment(experiment, namespace)

    def get_experiment(
        self,
        name: str,
        namespace: Optional[str] = None,
        timeout: int = constants.DEFAULT_TIMEOUT,
    ):
        """Get the Katib Experiment.

        Args:
            name: Name for the Experiment.
            namespace: Namespace for the Experiment.
            timeout: Optional, Kubernetes API server timeout in seconds
                to execute the request.

        Returns:
            V1beta1Experiment: Katib Experiment object.

        Raises:
            TimeoutError: Timeout to get Katib Experiment.
            RuntimeError: Failed to get Katib Experiment.
        """

        namespace = namespace or self.namespace

        try:
            thread = self.custom_api.get_namespaced_custom_object(
                constants.KUBEFLOW_GROUP,
                constants.KATIB_VERSION,
                namespace,
                constants.EXPERIMENT_PLURAL,
                name,
                async_req=True,
            )
            response = utils.FakeResponse(thread.get(timeout))
            experiment = self.api_client.deserialize(response, models.V1beta1Experiment)
            return experiment

        except multiprocessing.TimeoutError:
            raise TimeoutError(f"Timeout to get Katib Experiment: {namespace}/{name}")
        except Exception:
            raise RuntimeError(f"Failed to get Katib Experiment: {namespace}/{name}")

    def list_experiments(
        self,
        namespace: Optional[str] = None,
        timeout: int = constants.DEFAULT_TIMEOUT,
    ):
        """List of all Katib Experiments in namespace.

        Args:
            namespace: Namespace to list the Experiments.
            timeout: Optional, Kubernetes API server timeout in seconds
                to execute the request.

        Returns:
            list[V1beta1Experiment]: List of Katib Experiment objects. It returns
            empty list if Experiments cannot be found.

        Raises:
            TimeoutError: Timeout to list Katib Experiments.
            RuntimeError: Failed to list Katib Experiments.
        """

        namespace = namespace or self.namespace

        result = []
        try:
            thread = self.custom_api.list_namespaced_custom_object(
                constants.KUBEFLOW_GROUP,
                constants.KATIB_VERSION,
                namespace=namespace,
                plural=constants.EXPERIMENT_PLURAL,
                async_req=True,
            )
            response = thread.get(timeout)
            result = [
                self.api_client.deserialize(
                    utils.FakeResponse(item), models.V1beta1Experiment
                )
                for item in response.get("items")
            ]
        except multiprocessing.TimeoutError:
            raise TimeoutError(
                f"Timeout to list Katib Experiments in namespace: {namespace}"
            )
        except Exception:
            raise RuntimeError(
                f"Failed to list Katib Experiments in namespace: {namespace}"
            )
        return result

    def get_experiment_conditions(
        self,
        name: str,
        namespace: Optional[str] = None,
        experiment: models.V1beta1Experiment = None,
        timeout: int = constants.DEFAULT_TIMEOUT,
    ):
        """Get the Experiment conditions. Experiment is in the condition when
        `status` is True for the appropriate condition `type`.

        Args:
            name: Name for the Experiment.
            namespace: Namespace for the Experiment.
            experiment: Optionally, Experiment object can be set to get the conditions.
            timeout: Optional, Kubernetes API server timeout in seconds
                to execute the request.

        Returns:
            list[V1beta1ExperimentCondition]: List of Experiment conditions with
                last transition time, last update time, message, reason, type, and
                status. It returns empty list if Experiment does not have any
                conditions yet.

        Raises:
            TimeoutError: Timeout to get Katib Experiment.
            RuntimeError: Failed to get Katib Experiment.
        """

        namespace = namespace or self.namespace

        if experiment is None:
            experiment = self.get_experiment(name, namespace, timeout)

        if (
            experiment.status
            and experiment.status.conditions
            and len(experiment.status.conditions) > 0
        ):
            return experiment.status.conditions

        return []

    def is_experiment_created(
        self,
        name: str,
        namespace: Optional[str] = None,
        experiment: models.V1beta1Experiment = None,
        timeout: int = constants.DEFAULT_TIMEOUT,
    ):
        """Check if Experiment is Created.

        Args:
            name: Name for the Experiment.
            namespace: Namespace for the Experiment.
            experiment: Optionally, Experiment object can be set to check the status.
            timeout: Optional, Kubernetes API server timeout in seconds
                to execute the request.

        Returns:
            bool: True is Experiment is Created, else False.

        Raises:
            TimeoutError: Timeout to get Katib Experiment.
            RuntimeError: Failed to get Katib Experiment.
        """

        namespace = namespace or self.namespace

        return utils.has_condition(
            self.get_experiment_conditions(name, namespace, experiment, timeout),
            constants.EXPERIMENT_CONDITION_CREATED,
        )

    def is_experiment_running(
        self,
        name: str,
        namespace: Optional[str] = None,
        experiment: models.V1beta1Experiment = None,
        timeout: int = constants.DEFAULT_TIMEOUT,
    ):
        """Check if Experiment is Running.

        Args:
            name: Name for the Experiment.
            namespace: Namespace for the Experiment.
            experiment: Optionally, Experiment object can be set to check the status.
            timeout: Optional, Kubernetes API server timeout in seconds
                to execute the request.

        Returns:
            bool: True is Experiment is Running, else False.

        Raises:
            TimeoutError: Timeout to get Katib Experiment.
            RuntimeError: Failed to get Katib Experiment.
        """

        namespace = namespace or self.namespace

        return utils.has_condition(
            self.get_experiment_conditions(name, namespace, experiment, timeout),
            constants.EXPERIMENT_CONDITION_RUNNING,
        )

    def is_experiment_restarting(
        self,
        name: str,
        namespace: Optional[str] = None,
        experiment: models.V1beta1Experiment = None,
        timeout: int = constants.DEFAULT_TIMEOUT,
    ):
        """Check if Experiment is Restarting.
        Args:
            name: Name for the Experiment.
            namespace: Namespace for the Experiment.
            experiment: Optionally, Experiment object can be set to check the status.
            timeout: Optional, Kubernetes API server timeout in seconds
                to execute the request.

        Returns:
            bool: True is Experiment is Resting, else False.

        Raises:
            TimeoutError: Timeout to get Katib Experiment.
            RuntimeError: Failed to get Katib Experiment.
        """

        namespace = namespace or self.namespace

        return utils.has_condition(
            self.get_experiment_conditions(name, namespace, experiment, timeout),
            constants.EXPERIMENT_CONDITION_RESTARTING,
        )

    def is_experiment_succeeded(
        self,
        name: str,
        namespace: Optional[str] = None,
        experiment: models.V1beta1Experiment = None,
        timeout: int = constants.DEFAULT_TIMEOUT,
    ):
        """Check if Experiment is Succeeded.
        Args:
            name: Name for the Experiment.
            namespace: Namespace for the Experiment.
            experiment: Optionally, Experiment object can be set to check the status.
            timeout: Optional, Kubernetes API server timeout in seconds
                to execute the request.

        Returns:
            bool: True is Experiment is Succeeded, else False.

        Raises:
            TimeoutError: Timeout to get Katib Experiment.
            RuntimeError: Failed to get Katib Experiment.
        """

        namespace = namespace or self.namespace

        return utils.has_condition(
            self.get_experiment_conditions(name, namespace, experiment, timeout),
            constants.EXPERIMENT_CONDITION_SUCCEEDED,
        )

    def is_experiment_failed(
        self,
        name: str,
        namespace: Optional[str] = None,
        experiment: models.V1beta1Experiment = None,
        timeout: int = constants.DEFAULT_TIMEOUT,
    ):
        """Check if Experiment is Failed.
        Args:
            name: Name for the Experiment.
            namespace: Namespace for the Experiment.
            experiment: Optionally, Experiment object can be set to check the status.
            timeout: Optional, Kubernetes API server timeout in seconds
                to execute the request.

        Returns:
            bool: True is Experiment is Failed, else False.

        Raises:
            TimeoutError: Timeout to get Katib Experiment.
            RuntimeError: Failed to get Katib Experiment.
        """

        namespace = namespace or self.namespace

        return utils.has_condition(
            self.get_experiment_conditions(name, namespace, experiment, timeout),
            constants.EXPERIMENT_CONDITION_FAILED,
        )

    def wait_for_experiment_condition(
        self,
        name: str,
        namespace: Optional[str] = None,
        expected_condition: str = constants.EXPERIMENT_CONDITION_SUCCEEDED,
        timeout: int = 600,
        polling_interval: int = 15,
        apiserver_timeout: int = constants.DEFAULT_TIMEOUT,
    ):
        """Wait until Experiment reaches specific condition. By default it waits
        for the Succeeded condition.

        Args:
            name: Name for the Experiment.
            namespace: Namespace for the Experiment.
            expected_condition: Which condition Experiment should reach.
            timeout: How many seconds to wait until Experiment reaches condition.
            polling_interval: The polling interval in seconds to get Experiment status.
            apiserver_timeout: Optional, Kubernetes API server timeout in seconds
                to execute the request.

        Returns:
            V1beta1Experiment: Katib Experiment object.

        Raises:
            RuntimeError: Failed to get Katib Experiment or Experiment reaches
                Failed state if it does not wait for this condition.
            TimeoutError: Timeout waiting for Experiment to reach required condition
                or timeout to get Katib Experiment.
        """

        namespace = namespace or self.namespace

        for _ in range(round(timeout / polling_interval)):
            # We should get Experiment only once per cycle and check the statuses.
            experiment = self.get_experiment(name, namespace, apiserver_timeout)

            # Wait for Failed condition.
            if (
                expected_condition == constants.EXPERIMENT_CONDITION_FAILED
                and self.is_experiment_failed(
                    name, namespace, experiment, apiserver_timeout
                )
            ):
                utils.print_experiment_status(experiment)
                logger.debug(
                    f"Experiment: {namespace}/{name} is {expected_condition}\n\n\n"
                )
                return experiment

            # Raise exception if Experiment is Failed.
            elif self.is_experiment_failed(
                name, namespace, experiment, apiserver_timeout
            ):
                raise RuntimeError(
                    f"Experiment: {namespace}/{name} is Failed. "
                    f"Experiment conditions: {experiment.status.conditions}"
                )

            # Check if Experiment reaches Created condition.
            elif (
                expected_condition == constants.EXPERIMENT_CONDITION_CREATED
                and self.is_experiment_created(
                    name, namespace, experiment, apiserver_timeout
                )
            ):
                utils.print_experiment_status(experiment)
                logger.debug(
                    f"Experiment: {namespace}/{name} is {expected_condition}\n\n\n"
                )
                return experiment

            # Check if Experiment reaches Running condition.
            elif (
                expected_condition == constants.EXPERIMENT_CONDITION_RUNNING
                and self.is_experiment_running(
                    name, namespace, experiment, apiserver_timeout
                )
            ):
                utils.print_experiment_status(experiment)
                logger.debug(
                    f"Experiment: {namespace}/{name} is {expected_condition}\n\n\n"
                )
                return experiment

            # Check if Experiment reaches Restarting condition.
            elif (
                expected_condition == constants.EXPERIMENT_CONDITION_RESTARTING
                and self.is_experiment_restarting(
                    name, namespace, experiment, apiserver_timeout
                )
            ):
                utils.print_experiment_status(experiment)
                logger.debug(
                    f"Experiment: {namespace}/{name} is {expected_condition}\n\n\n"
                )
                return experiment

            # Check if Experiment reaches Succeeded condition.
            elif (
                expected_condition == constants.EXPERIMENT_CONDITION_SUCCEEDED
                and self.is_experiment_succeeded(
                    name, namespace, experiment, apiserver_timeout
                )
            ):
                utils.print_experiment_status(experiment)

                logger.debug(
                    f"waiting for experiment: {namespace}/{name} "
                    f"to reach {expected_condition} condition\n\n\n"
                )
                return experiment

            # Otherwise, print the current Experiment results and sleep for the pooling interval.
            utils.print_experiment_status(experiment)
            logger.debug(
                f"waiting for experiment: {namespace}/{name} "
                f"to reach {expected_condition} condition\n\n\n"
            )
            time.sleep(polling_interval)

        raise TimeoutError(
            f"Timeout waiting for Experiment: {namespace}/{name} "
            f"to reach {expected_condition} state"
        )

    def edit_experiment_budget(
        self,
        name: str,
        namespace: Optional[str] = None,
        max_trial_count: int = None,
        parallel_trial_count: int = None,
        max_failed_trial_count: int = None,
        timeout: int = constants.DEFAULT_TIMEOUT,
    ):
        """Update Experiment budget for the running Trials. You can modify Trial
        budget to resume Succeeded Experiments with `LongRunning` and `FromVolume`
        resume policies.

        Learn about resuming Experiments here:
        https://www.kubeflow.org/docs/components/katib/resume-experiment/

        Args:
            name: Name for the Experiment.
            namespace: Namespace for the Experiment.
            max_trial_count: The new maximum number of Trials.
            parallel_trial_count: The new number of Trials that Experiment runs in parallel.
            max_failed_trial_count: The new maximum number of Trials allowed to fail.
            timeout: Optional, Kubernetes API server timeout in seconds
                to execute the request.

        Raises:
            ValueError: The new Trial budget is not set.
            TimeoutError: Timeout to edit/get Katib Experiment or timeout to wait
                until Experiment reaches Restarting condition.
            RuntimeError: Failed to edit/get Katib Experiment or Experiment
                reaches Failed condition.
        """

        namespace = namespace or self.namespace

        # The new Trial budget must be set.
        if (
            max_trial_count is None
            and parallel_trial_count is None
            and max_failed_trial_count is None
        ):
            raise ValueError(
                "Invalid input arguments. "
                "You have to set max_trial_count, parallel_trial_count, or max_failed_trial_count "
                "to modify Experiment Trial budget."
            )

        # Modify the Experiment Trial budget.
        experiment = self.get_experiment(name, namespace, timeout)
        if max_trial_count is not None:
            experiment.spec.max_trial_count = max_trial_count
        if parallel_trial_count is not None:
            experiment.spec.parallel_trial_count = parallel_trial_count
        if max_failed_trial_count is not None:
            experiment.spec.max_failed_trial_count = max_failed_trial_count

        # Update Experiment with the new Trial budget.
        try:
            self.custom_api.patch_namespaced_custom_object(
                constants.KUBEFLOW_GROUP,
                constants.KATIB_VERSION,
                namespace,
                constants.EXPERIMENT_PLURAL,
                name,
                experiment,
            )
        except multiprocessing.TimeoutError:
            raise TimeoutError(f"Timeout to edit Katib Experiment: {namespace}/{name}")
        except Exception:
            raise RuntimeError(f"Failed to edit Katib Experiment: {namespace}/{name}")

        logger.debug(f"Experiment {namespace}/{name} has been updated")

    def delete_experiment(
        self,
        name: str,
        namespace: Optional[str] = None,
        delete_options: client.V1DeleteOptions = None,
    ):
        """Delete the Katib Experiment.

        Args:
            name: Name for the Experiment.
            namespace: Namespace for the Experiment.
            delete_options: Optional, V1DeleteOptions to set while deleting
                Katib Experiment. For example, grace period seconds.

        Raises:
            TimeoutError: Timeout to delete Katib Experiment.
            RuntimeError: Failed to delete Katib Experiment.
        """

        namespace = namespace or self.namespace

        try:
            self.custom_api.delete_namespaced_custom_object(
                constants.KUBEFLOW_GROUP,
                constants.KATIB_VERSION,
                namespace,
                constants.EXPERIMENT_PLURAL,
                name,
                body=delete_options,
            )
        except multiprocessing.TimeoutError:
            raise TimeoutError(
                f"Timeout to delete Katib Experiment: {namespace}/{name}"
            )
        except Exception:
            raise RuntimeError(f"Failed to delete Katib Experiment: {namespace}/{name}")

        logger.debug(f"Experiment {namespace}/{name} has been deleted")

    def get_suggestion(
        self,
        name: str,
        namespace: Optional[str] = None,
        timeout: int = constants.DEFAULT_TIMEOUT,
    ):
        """Get the Katib Suggestion.

        Args:
            name: Name for the Suggestion.
            namespace: Namespace for the Suggestion.
            timeout: Optional, Kubernetes API server timeout in seconds
                to execute the request.

        Returns:
            V1beta1Suggestion: Katib Suggestion object.

        Raises:
            TimeoutError: Timeout to get Katib Suggestion.
            RuntimeError: Failed to get Katib Suggestion.
        """

        namespace = namespace or self.namespace

        try:
            thread = self.custom_api.get_namespaced_custom_object(
                constants.KUBEFLOW_GROUP,
                constants.KATIB_VERSION,
                namespace,
                constants.SUGGESTION_PLURAL,
                name,
                async_req=True,
            )
            response = utils.FakeResponse(thread.get(timeout))
            suggestion = self.api_client.deserialize(response, models.V1beta1Suggestion)
            return suggestion

        except multiprocessing.TimeoutError:
            raise TimeoutError(f"Timeout to get Katib Suggestion: {namespace}/{name}")
        except Exception:
            raise RuntimeError(f"Failed to get Katib Suggestion: {namespace}/{name}")

    def list_suggestions(
        self,
        namespace: Optional[str] = None,
        timeout: int = constants.DEFAULT_TIMEOUT,
    ):
        """List of all Katib Suggestion in namespace.

        Args:
            namespace: Namespace to list the Suggestions.
            timeout: Optional, Kubernetes API server timeout in seconds
                to execute the request.

        Returns:
            list[V1beta1Suggestion]: List of Katib Suggestions objects. It returns
            empty list if Suggestions cannot be found.

        Raises:
            TimeoutError: Timeout to list Katib Suggestions.
            RuntimeError: Failed to list Katib Suggestions.
        """

        namespace = namespace or self.namespace

        result = []
        try:
            thread = self.custom_api.list_namespaced_custom_object(
                constants.KUBEFLOW_GROUP,
                constants.KATIB_VERSION,
                namespace=namespace,
                plural=constants.EXPERIMENT_PLURAL,
                async_req=True,
            )
            response = thread.get(timeout)
            result = [
                self.api_client.deserialize(
                    utils.FakeResponse(item), models.V1beta1Suggestion
                )
                for item in response.get("items")
            ]
        except multiprocessing.TimeoutError:
            raise TimeoutError(
                f"Timeout to list Katib Suggestions in namespace: {namespace}"
            )
        except Exception:
            raise RuntimeError(
                f"Failed to list Katib Suggestions in namespace: {namespace}"
            )
        return result

    def get_trial(
        self,
        name: str,
        namespace: Optional[str] = None,
        timeout: int = constants.DEFAULT_TIMEOUT,
    ):
        """Get the Katib Trial.

        Args:
            name: Name for the Trial.
            namespace: Namespace for the Trial.
            timeout: Optional, Kubernetes API server timeout in seconds
                to execute the request.

        Returns:
            V1beta1Trial: Katib Trial object.

        Raises:
            TimeoutError: Timeout to get Katib Trial.
            RuntimeError: Failed to get Katib Trial.
        """

        namespace = namespace or self.namespace

        try:
            thread = self.custom_api.get_namespaced_custom_object(
                constants.KUBEFLOW_GROUP,
                constants.KATIB_VERSION,
                namespace,
                constants.TRIAL_PLURAL,
                name,
                async_req=True,
            )
            response = utils.FakeResponse(thread.get(timeout))
            trial = self.api_client.deserialize(response, models.V1beta1Trial)
            return trial

        except multiprocessing.TimeoutError:
            raise TimeoutError(f"Timeout to get Katib Trial: {namespace}/{name}")
        except Exception:
            raise RuntimeError(f"Failed to get Katib Trial: {namespace}/{name}")

    def list_trials(
        self,
        experiment_name: str = None,
        namespace: Optional[str] = None,
        timeout: int = constants.DEFAULT_TIMEOUT,
    ):
        """List of all Trials in namespace. If Experiment name is set,
        it returns all Trials belong to the Experiment.

        Args:
            experiment_name: Optional name for the Experiment.
            namespace: Namespace to list the Trials.
            timeout: Optional, Kubernetes API server timeout in seconds
                to execute the request.

        Returns:
            list[V1beta1Trial]: List of Katib Trial objects. It returns
            empty list if Trials cannot be found.

        Raises:
            TimeoutError: Timeout to list Katib Trials.
            RuntimeError: Failed to list Katib Trials.
        """

        namespace = namespace or self.namespace

        result = []
        try:
            if experiment_name is None:
                thread = self.custom_api.list_namespaced_custom_object(
                    constants.KUBEFLOW_GROUP,
                    constants.KATIB_VERSION,
                    namespace=namespace,
                    plural=constants.TRIAL_PLURAL,
                    async_req=True,
                )
            else:
                thread = self.custom_api.list_namespaced_custom_object(
                    constants.KUBEFLOW_GROUP,
                    constants.KATIB_VERSION,
                    namespace=namespace,
                    plural=constants.TRIAL_PLURAL,
                    label_selector=f"{constants.EXPERIMENT_LABEL}={experiment_name}",
                    async_req=True,
                )
            response = thread.get(timeout)
            result = [
                self.api_client.deserialize(
                    utils.FakeResponse(item), models.V1beta1Trial
                )
                for item in response.get("items")
            ]
        except multiprocessing.TimeoutError:
            raise TimeoutError(
                f"Timeout to list Katib Trials in namespace: {namespace}"
            )
        except Exception:
            raise RuntimeError(f"Failed to list Katib Trials in namespace: {namespace}")
        return result

    def get_success_trial_details(
        self,
        experiment_name: str = None,
        namespace: Optional[str] = None,
        timeout: int = constants.DEFAULT_TIMEOUT,
    ):
        """Get the Succeeded Trial details. If Experiment name is set,
        it returns Succeeded Trials details belong to the Experiment.

        Args:
            experiment_name: Optional name for the Experiment.
            namespace: Namespace to list the Trials.
            timeout: Optional, Kubernetes API server timeout in seconds
                to execute the request.

        Returns:
            list[dict]: Trial names with hyperparameters and metrics.
            It returns empty list if Succeeded Trials cannot be found.

        Raises:
            TimeoutError: Timeout to list Katib Trials.
            RuntimeError: Failed to list Katib Trials.
        """

        namespace = namespace or self.namespace

        result = []
        try:
            if experiment_name is None:
                thread = self.custom_api.list_namespaced_custom_object(
                    constants.KUBEFLOW_GROUP,
                    constants.KATIB_VERSION,
                    namespace=namespace,
                    plural=constants.TRIAL_PLURAL,
                    async_req=True,
                )
            else:
                thread = self.custom_api.list_namespaced_custom_object(
                    constants.KUBEFLOW_GROUP,
                    constants.KATIB_VERSION,
                    namespace=namespace,
                    plural=constants.TRIAL_PLURAL,
                    label_selector=f"{constants.EXPERIMENT_LABEL}={experiment_name}",
                    async_req=True,
                )
            response = thread.get(timeout)
            for item in response.get("items"):
                trial = self.api_client.deserialize(
                    utils.FakeResponse(item), models.V1beta1Trial
                )
                if (
                    trial.status
                    and trial.status.conditions
                    and len(trial.status.conditions) > 0
                ):
                    if utils.has_condition(
                        trial.status.conditions, constants.TRIAL_CONDITION_SUCCEEDED
                    ):
                        output = {}
                        output["name"] = trial.metadata.name
                        output["parameter_assignments"] = (
                            trial.spec.parameter_assignments
                        )
                        output["metrics"] = trial.status.observation.metrics
                        result.append(output)
        except multiprocessing.TimeoutError:
            raise TimeoutError(
                f"Timeout to list Katib Trials in namespace: {namespace}"
            )
        except Exception:
            raise RuntimeError(f"Failed to list Katib Trials in namespace: {namespace}")
        return result

    def get_optimal_hyperparameters(
        self,
        name: str,
        namespace: Optional[str] = None,
        timeout: int = constants.DEFAULT_TIMEOUT,
    ):
        """Get the current optimal Trial from the Experiment.

        Args:
            name: Name for the Experiment.
            namespace: Namespace for the Experiment.
            timeout: Optional, Kubernetes API server timeout in seconds
                to execute the request.

        Returns:
            V1beta1OptimalTrial: The most optimal Trial for the Experiment.
            It returns `None` if Experiment does not have optimal Trial yet.

        Raises:
            TimeoutError: Timeout to get Katib Experiment.
            RuntimeError: Failed to get Katib Experiment.
        """

        namespace = namespace or self.namespace

        experiment = self.get_experiment(name, namespace, timeout)
        if (
            experiment.status
            and experiment.status.current_optimal_trial
            and experiment.status.current_optimal_trial.observation.metrics
        ):
            return experiment.status.current_optimal_trial
        else:
            return None

    def get_trial_metrics(
        self,
        name: str,
        namespace: Optional[str] = None,
        db_manager_address: str = constants.DEFAULT_DB_MANAGER_ADDRESS,
        timeout: str = constants.DEFAULT_TIMEOUT,
    ):
        """Get the Trial Metric Results from the Katib DB.
        Katib DB Manager service should be accessible while calling this API.

        If you run this API in-cluster (e.g. from the Kubeflow Notebook) you can
        use the default Katib DB Manager address: `katib-db-manager.kubeflow:6789`.

        If you run this API outside the cluster, you have to port-forward the
        Katib DB Manager before getting the Trial metrics:
        `kubectl port-forward svc/katib-db-manager -n kubeflow 6789`.
        In that case, you can use this Katib DB Manager address: `localhost:6789`.

        You can use `curl` to verify that Katib DB Manager is reachable:
        `curl <db-manager-address>`.

        Args:
            name: Name for the Trial.
            namespace: Namespace for the Trial.
            db-manager-address: Address for the Katib DB Manager in this format: `ip-address:port`.
            timeout: Optional, gRPC API Server timeout in seconds to get metrics.

        Returns:
            List of MetricLog objects
            (https://github.com/kubeflow/katib/blob/4a2db414d85f29f17bc8ec6ff3462beef29585da/pkg/apis/manager/v1beta1/gen-doc/api.md#api-v1-beta1-MetricLog).
            For example, to get the first metric value run the following:
            `get_trial_metrics(...)[0].metric.value

        Raises:
            RuntimeError: Unable to get Trial metrics.
        """

        namespace = namespace or self.namespace

        channel = grpc.insecure_channel(db_manager_address)

        client = katib_api_pb2_grpc.DBManagerStub(channel)
        try:
            # When metric name is empty, we select all logs from the Katib DB.
            observation_logs = client.GetObservationLog(
                katib_api_pb2.GetObservationLogRequest(trial_name=name),
                timeout=timeout,
            )
        except Exception as e:
            raise RuntimeError(
                f"Unable to get metrics for Trial {namespace}/{name}. Exception: {e}"
            )

        return observation_logs.observation_log.metric_logs<|MERGE_RESOLUTION|>--- conflicted
+++ resolved
@@ -12,22 +12,15 @@
 # See the License for the specific language governing permissions and
 # limitations under the License.
 
-<<<<<<< HEAD
-import copy
-=======
->>>>>>> e251a07c
 import json
 import logging
 import multiprocessing
 import time
 from typing import Any, Callable, Dict, List, Optional, TYPE_CHECKING, Union
 
-<<<<<<< HEAD
-=======
 import grpc
 import kubeflow.katib.katib_api_pb2 as katib_api_pb2
 import kubeflow.katib.katib_api_pb2_grpc as katib_api_pb2_grpc
->>>>>>> e251a07c
 from kubeflow.katib import models
 from kubeflow.katib import types
 from kubeflow.katib.api_client import ApiClient
@@ -35,8 +28,6 @@
 from kubeflow.katib.types.trainer_resources import TrainerResources
 from kubeflow.katib.utils import utils
 from kubernetes import client, config
-
-import grpc
 
 logger = logging.getLogger(__name__)
 
@@ -183,13 +174,6 @@
         self,
         # TODO (andreyvelich): How to be consistent with other APIs (name) ?
         name: str,
-<<<<<<< HEAD
-        model_provider_parameters: Optional["HuggingFaceModelParams"] = None,
-        dataset_provider_parameters: Optional[
-            Union["HuggingFaceDatasetParams", "S3DatasetParams"]
-        ] = None,
-        trainer_parameters: Optional["HuggingFaceTrainerParams"] = None,
-=======
         model_provider_parameters: Optional[
             "HuggingFaceModelParams"  # noqa: F821
         ] = None,
@@ -197,7 +181,6 @@
             Union["HuggingFaceDatasetParams", "S3DatasetParams"]  # noqa: F821
         ] = None,
         trainer_parameters: Optional["HuggingFaceTrainerParams"] = None,  # noqa: F821
->>>>>>> e251a07c
         storage_config: Optional[Dict[str, Optional[Union[str, List[str]]]]] = {
             "size": constants.PVC_DEFAULT_SIZE,
             "storage_class": None,
@@ -221,13 +204,8 @@
         max_trial_count: int = None,
         parallel_trial_count: int = None,
         max_failed_trial_count: int = None,
-<<<<<<< HEAD
-        resources_per_trial: Union[
-            dict, client.V1ResourceRequirements, types.TrainerResources, None
-=======
         resources_per_trial: Optional[
             Union[dict, client.V1ResourceRequirements, TrainerResources]
->>>>>>> e251a07c
         ] = None,
         retain_trials: bool = False,
         packages_to_install: List[str] = None,
@@ -320,20 +298,6 @@
                 https://www.kubeflow.org/docs/components/katib/experiment/#configuration-spec.
             parallel_trial_count: Number of Trials that Experiment runs in parallel.
             max_failed_trial_count: Maximum number of Trials allowed to fail.
-<<<<<<< HEAD
-            resources_per_trial: A parameter that lets you specify how much resources each
-                trial container should have. You can choose between non-distributed training
-                and distributed training.
-                1) Non-distributed training: You can either specify a
-                kubernetes.client.V1ResourceRequirements object (documented here:
-                https://github.com/kubernetes-client/python/blob/master/kubernetes/docs/V1ResourceRequirements.md)
-                or a dictionary that includes one or more of the following keys:
-                `cpu`, `memory`, or `gpu` (other keys will be ignored). Appropriate
-                values for these keys are documented here:
-                https://kubernetes.io/docs/concepts/configuration/manage-resources-containers/.
-                For example:
-                ```
-=======
             resources_per_trial: A parameter that lets you specify how much resources
                 each trial container should have.
                 For custom objective function, you can either specify a kubernetes.client.
@@ -344,24 +308,11 @@
                 for these keys are documented here:
                 https://kubernetes.io/docs/concepts/configuration/manage-resources-containers/.
                 For example:
->>>>>>> e251a07c
                 {
                     "cpu": "1",
                     "gpu": "1",
                     "memory": "2Gi",
                 }
-<<<<<<< HEAD
-                ```
-                Please note, `gpu` specifies a resource request with a key of `nvidia.com/gpu`,
-                i.e. an NVIDIA GPU. If you need a different type of GPU, pass in a
-                V1ResourceRequirement instance instead, since it's more flexible. This
-                parameter is optional and defaults to None.
-                2) Distributed training: You can specify a types.TrainerResources object, which
-                includes `num_workers`, `num_procs_per_worker`, and `resources_per_worker`.
-                For example:
-                ```
-                resources_per_trial = types.TrainerResources(
-=======
                 Please note, `gpu` specifies a resource request with a key of
                 `nvidia.com/gpu`, i.e. an NVIDIA GPU. If you need a different type of
                 GPU, pass in a V1ResourceRequirement instance instead, since it's more
@@ -372,7 +323,6 @@
                 For example:
                 ```
                 resources_per_trial = TrainerResources(
->>>>>>> e251a07c
                     num_workers=4,
                     num_procs_per_worker=2,
                     resources_per_worker={
@@ -389,11 +339,7 @@
                 - resources_per_worker: A parameter that lets you specify how much resources
                   each PyTorchJob worker container should have. You can either specify
                   a kubernetes.client.V1ResourceRequirements object or a dictionary, same as
-<<<<<<< HEAD
-                  resources specified in non-distributed training.
-=======
                   resources specified under the option of custom objective function.
->>>>>>> e251a07c
             retain_trials: Whether Trials' resources (e.g. pods) are deleted after Succeeded state.
             packages_to_install: List of Python packages to install in addition
                 to the base image packages. These packages are installed before
@@ -410,16 +356,6 @@
             RuntimeError: Failed to create Katib Experiment.
         """
 
-<<<<<<< HEAD
-        print(
-            "Thank you for using `tune` API for LLM hyperparameter optimization. This feature "
-            "is in the alpha stage. Kubeflow community is looking for your feedback. Please "
-            "share your experience via #kubeflow-katib Slack channel or the Kubeflow Katib "
-            "GitHub."
-        )
-
-=======
->>>>>>> e251a07c
         if (
             (
                 model_provider_parameters is not None
@@ -486,25 +422,6 @@
         if max_failed_trial_count is not None:
             experiment.spec.max_failed_trial_count = max_failed_trial_count
 
-<<<<<<< HEAD
-        # Add environment variables to the Katib Experiment.
-        env = []
-        env_from = []
-        if isinstance(env_per_trial, dict):
-            env = [
-                client.V1EnvVar(name=str(k), value=str(v))
-                for k, v in env_per_trial.items()
-            ]
-        elif env_per_trial:
-            for x in env_per_trial:
-                if isinstance(x, client.V1EnvVar):
-                    env.append(x)
-                elif isinstance(x, client.V1EnvFromSource):
-                    env_from.append(x)
-                else:
-                    raise ValueError(
-                        f"Incorrect value for env_per_trial: {env_per_trial}"
-=======
         # If users choose to use a custom objective function.
         if objective is not None:
             # Add metrics collector to the Katib Experiment.
@@ -641,156 +558,10 @@
                         metrics_format=[
                             r"'([\w|-]+)'\s*:\s*([+-]?\d*(\.\d+)?([Ee][+-]?\d+)?)",
                         ]
->>>>>>> e251a07c
                     )
                 ),
             )
 
-<<<<<<< HEAD
-        # Add metrics collector to the Katib Experiment.
-        # Up to now, We only support parameter `kind`, of which default value is
-        # `StdOut`, to specify the kind of metrics collector.
-        experiment.spec.metrics_collector_spec = models.V1beta1MetricsCollectorSpec(
-            collector=models.V1beta1CollectorSpec(
-                kind=metrics_collector_config["kind"]
-            ),
-            source=models.V1beta1SourceSpec(
-                filter=models.V1beta1FilterSpec(
-                    metrics_format=[
-                        # For example: train_loss=0.846
-                        r"([\w|-]+)\s*=\s*([+-]?\d*(\.\d+)?([Ee][+-]?\d+)?)",
-                        # For example: 'train_loss':0.846
-                        r"'([\w|-]+)'\s*:\s*([+-]?\d*(\.\d+)?([Ee][+-]?\d+)?)",
-                    ]
-                )
-            ),
-        )
-
-        # Create Container and Pod specifications.
-        # If users choose to use a custom objective function.
-        if objective is not None:
-            if not base_image or not parameters:
-                raise ValueError("One of the required parameters is None.")
-
-            # Validate objective function.
-            utils.validate_objective_function(objective)
-
-            # Iterate over input parameters.
-            input_params = {}
-            experiment_params = []
-            trial_params = []
-            for p_name, p_value in parameters.items():
-                # If input parameter value is Katib Experiment parameter sample.
-                if isinstance(p_value, models.V1beta1ParameterSpec):
-                    # Wrap value for the function input.
-                    input_params[p_name] = f"${{trialParameters.{p_name}}}"
-
-                    # Add value to the Katib Experiment parameters.
-                    p_value.name = p_name
-                    experiment_params.append(p_value)
-
-                    # Add value to the Katib Experiment's Trial parameters.
-                    trial_params.append(
-                        models.V1beta1TrialParameterSpec(name=p_name, reference=p_name)
-                    )
-                else:
-                    # Otherwise, add value to the function input.
-                    input_params[p_name] = p_value
-
-            if isinstance(resources_per_trial, types.TrainerResources):
-                from kubeflow.training import models as training_models
-
-                if (
-                    resources_per_trial.num_workers is None
-                    or resources_per_trial.num_workers < 1
-                ):
-                    raise ValueError("At least one Worker for PyTorchJob must be set")
-
-                # Create container spec.
-                container_spec = utils.get_container_spec(
-                    name=constants.PYTORCHJOB_PRIMARY_CONTAINER_NAME,
-                    base_image=base_image,
-                    train_func=objective,
-                    train_func_parameters=input_params,
-                    packages_to_install=packages_to_install,
-                    pip_index_url=pip_index_url,
-                    resources=resources_per_trial.resources_per_worker,
-                    env=env,
-                    env_from=env_from,
-                )
-
-                # Create worker pod spec.
-                worker_pod_spec = utils.get_pod_template_spec(
-                    containers=[container_spec],
-                )
-
-                # Create pytorchjob.
-                pytorchjob = training_models.KubeflowOrgV1PyTorchJob(
-                    api_version="kubeflow.org/v1",
-                    kind="PyTorchJob",
-                    spec=training_models.KubeflowOrgV1PyTorchJobSpec(
-                        run_policy=training_models.KubeflowOrgV1RunPolicy(
-                            clean_pod_policy=None
-                        ),
-                        pytorch_replica_specs={},
-                    ),
-                )
-
-                if resources_per_trial.num_procs_per_worker:
-                    pytorchjob.spec.nproc_per_node = str(
-                        resources_per_trial.num_procs_per_worker
-                    )
-
-                pytorchjob.spec.pytorch_replica_specs["Master"] = (
-                    training_models.KubeflowOrgV1ReplicaSpec(
-                        replicas=1,
-                        template=worker_pod_spec,
-                    )
-                )
-
-                if resources_per_trial.num_workers > 1:
-                    pytorchjob.spec.pytorch_replica_specs["Worker"] = (
-                        training_models.KubeflowOrgV1ReplicaSpec(
-                            replicas=resources_per_trial.num_workers - 1,
-                            template=worker_pod_spec,
-                        )
-                    )
-
-                # Create Trial template.
-                trial_template = models.V1beta1TrialTemplate(
-                    primary_container_name=constants.PYTORCHJOB_PRIMARY_CONTAINER_NAME,
-                    retain=retain_trials,
-                    trial_parameters=trial_params,
-                    trial_spec=pytorchjob,
-                )
-
-            else:
-                # Create container spec.
-                container_spec = utils.get_container_spec(
-                    name=constants.DEFAULT_PRIMARY_CONTAINER_NAME,
-                    base_image=base_image,
-                    train_func=objective,
-                    train_func_parameters=input_params,
-                    packages_to_install=packages_to_install,
-                    pip_index_url=pip_index_url,
-                    resources=resources_per_trial,
-                    env=env,
-                    env_from=env_from,
-                )
-
-                # Create pod spec.
-                pod_spec = utils.get_pod_template_spec(
-                    containers=[container_spec],
-                    restart_policy="Never",
-                )
-
-                # Create Trial specification.
-                trial_spec = client.V1Job(
-                    api_version="batch/v1",
-                    kind="Job",
-                    spec=client.V1JobSpec(
-                        template=pod_spec,
-=======
             # Create PVC for the Storage Initializer.
             # TODO (helenxie-bit): PVC Creation should be part of Katib Controller.
             try:
@@ -909,7 +680,6 @@
                 spec=training_models.KubeflowOrgV1PyTorchJobSpec(
                     run_policy=training_models.KubeflowOrgV1RunPolicy(
                         clean_pod_policy=None
->>>>>>> e251a07c
                     ),
                     pytorch_replica_specs={},
                 ),
@@ -920,305 +690,6 @@
                     resources_per_trial.num_procs_per_worker
                 )
 
-<<<<<<< HEAD
-                # Create Trial template.
-                trial_template = models.V1beta1TrialTemplate(
-                    primary_container_name=constants.DEFAULT_PRIMARY_CONTAINER_NAME,
-                    retain=retain_trials,
-                    trial_parameters=trial_params,
-                    trial_spec=trial_spec,
-                )
-
-        # If users choose to use external models and datasets.
-        else:
-            if (
-                not model_provider_parameters
-                or not dataset_provider_parameters
-                or not trainer_parameters
-            ):
-                raise ValueError("One of the required parameters is None")
-
-            try:
-                from kubeflow.storage_initializer.constants import VOLUME_PATH_DATASET
-                from kubeflow.storage_initializer.constants import VOLUME_PATH_MODEL
-                from kubeflow.storage_initializer.hugging_face import (
-                    HuggingFaceDatasetParams,
-                )
-                from kubeflow.storage_initializer.hugging_face import (
-                    HuggingFaceModelParams,
-                )
-                from kubeflow.storage_initializer.s3 import S3DatasetParams
-                from kubeflow.training.constants.constants import STORAGE_INITIALIZER
-                from kubeflow.training.constants.constants import (
-                    STORAGE_INITIALIZER_IMAGE,
-                )
-                from kubeflow.training.constants.constants import (
-                    STORAGE_INITIALIZER_VOLUME_MOUNT,
-                )
-                from kubeflow.training.constants.constants import (
-                    TRAINER_TRANSFORMER_IMAGE,
-                )
-            except ImportError:
-                raise ImportError(
-                    "Tune API dependencies not installed. "
-                    + "Run: pip install -U 'kubeflow-katib[huggingface]' "
-                )
-
-            # Create PVC for the Storage Initializer.
-            # TODO (helenxie-bit): PVC Creation should be part of Katib Controller.
-            try:
-                self.core_api.create_namespaced_persistent_volume_claim(
-                    namespace=namespace,
-                    body=utils.get_pvc_spec(
-                        pvc_name=name,
-                        namespace=namespace,
-                        storage_config=storage_config,
-                    ),
-                )
-            except Exception as e:
-                pvc_list = self.core_api.list_namespaced_persistent_volume_claim(
-                    namespace
-                )
-                # Check if the PVC with the specified name exists.
-                for pvc in pvc_list.items:
-                    if pvc.metadata.name == name:
-                        print(
-                            f"PVC '{name}' already exists in namespace " f"{namespace}."
-                        )
-                        break
-                else:
-                    raise RuntimeError(f"failed to create PVC. Error: {e}")
-
-            if isinstance(model_provider_parameters, HuggingFaceModelParams):
-                mp = "hf"
-            else:
-                raise ValueError(
-                    "Model provider parameters must be an instance of HuggingFaceModelParams."
-                )
-
-            if isinstance(dataset_provider_parameters, S3DatasetParams):
-                dp = "s3"
-            elif isinstance(dataset_provider_parameters, HuggingFaceDatasetParams):
-                dp = "hf"
-            else:
-                raise ValueError(
-                    "Dataset provider parameters must be an instance of S3DatasetParams "
-                    "or HuggingFaceDatasetParams."
-                )
-
-            # Iterate over input parameters.
-            experiment_params = []
-            trial_params = []
-
-            training_args = trainer_parameters.training_parameters
-            for (
-                p_name,
-                p_value,
-            ) in trainer_parameters.training_parameters.to_dict().items():
-                if not hasattr(training_args, p_name):
-                    logger.warning(
-                        f"Training parameter {p_name} is not supported by the current transformer."
-                    )
-                    continue
-                if isinstance(p_value, models.V1beta1ParameterSpec):
-                    old_attr = getattr(training_args, p_name, None)
-                    if old_attr is not None:
-                        value = f"${{trialParameters.{p_name}}}"
-                    setattr(training_args, p_name, value)
-                    p_value.name = p_name
-                    experiment_params.append(p_value)
-                    trial_params.append(
-                        models.V1beta1TrialParameterSpec(name=p_name, reference=p_name)
-                    )
-                elif p_value is not None:
-                    old_attr = getattr(training_args, p_name, None)
-                    if old_attr is not None:
-                        if isinstance(p_value, dict):
-                            # Update the existing dictionary without nesting
-                            value = copy.deepcopy(p_value)
-                        else:
-                            value = type(old_attr)(p_value)
-                    setattr(training_args, p_name, value)
-
-            lora_config = trainer_parameters.lora_config
-            for p_name, p_value in trainer_parameters.lora_config.__dict__.items():
-                if not hasattr(lora_config, p_name):
-                    logger.warning(
-                        f"Training parameter {p_name} is not supported by the current peft."
-                    )
-                    continue
-                if isinstance(p_value, models.V1beta1ParameterSpec):
-                    old_attr = getattr(lora_config, p_name, None)
-                    if old_attr is not None:
-                        value = f"${{trialParameters.{p_name}}}"
-                    setattr(lora_config, p_name, value)
-                    p_value.name = p_name
-                    experiment_params.append(p_value)
-                    trial_params.append(
-                        models.V1beta1TrialParameterSpec(name=p_name, reference=p_name)
-                    )
-                elif p_value is not None:
-                    old_attr = getattr(lora_config, p_name, None)
-                    if old_attr is not None:
-                        value = type(old_attr)(p_value)
-                    setattr(lora_config, p_name, value)
-
-            init_container_spec = utils.get_container_spec(
-                name=STORAGE_INITIALIZER,
-                base_image=STORAGE_INITIALIZER_IMAGE,
-                args=[
-                    "--model_provider",
-                    mp,
-                    "--model_provider_parameters",
-                    json.dumps(
-                        model_provider_parameters.__dict__, cls=utils.SetEncoder
-                    ),
-                    "--dataset_provider",
-                    dp,
-                    "--dataset_provider_parameters",
-                    json.dumps(dataset_provider_parameters.__dict__),
-                ],
-                volume_mounts=[STORAGE_INITIALIZER_VOLUME_MOUNT],
-            )
-
-            storage_initializer_volume = models.V1Volume(
-                name=STORAGE_INITIALIZER,
-                persistent_volume_claim=models.V1PersistentVolumeClaimVolumeSource(
-                    claim_name=name
-                ),
-            )
-
-            if isinstance(resources_per_trial, types.TrainerResources):
-                from kubeflow.training import models as training_models
-
-                if (
-                    resources_per_trial.num_workers is None
-                    or resources_per_trial.num_workers < 1
-                ):
-                    raise ValueError("At least one Worker for PyTorchJob must be set")
-
-                # Create container spec.
-                container_spec = utils.get_container_spec(
-                    name=constants.PYTORCHJOB_PRIMARY_CONTAINER_NAME,
-                    base_image=TRAINER_TRANSFORMER_IMAGE,
-                    args=[
-                        "--model_uri",
-                        model_provider_parameters.model_uri,
-                        "--transformer_type",
-                        model_provider_parameters.transformer_type.__name__,
-                        "--model_dir",
-                        VOLUME_PATH_MODEL,
-                        "--dataset_dir",
-                        VOLUME_PATH_DATASET,
-                        "--lora_config",
-                        f"'{json.dumps(lora_config.__dict__, cls=utils.SetEncoder)}'",
-                        "--training_parameters",
-                        f"'{json.dumps(training_args.to_dict())}'",
-                    ],
-                    volume_mounts=[STORAGE_INITIALIZER_VOLUME_MOUNT],
-                    resources=resources_per_trial.resources_per_worker,
-                )
-
-                # Create pod spec.
-                worker_pod_spec = utils.get_pod_template_spec(
-                    containers=[container_spec],
-                    volumes=[storage_initializer_volume],
-                )
-
-                master_pod_spec = utils.get_pod_template_spec(
-                    containers=[container_spec],
-                    init_containers=[init_container_spec],
-                    volumes=[storage_initializer_volume],
-                )
-
-                # Create pytorchjob.
-                pytorchjob = training_models.KubeflowOrgV1PyTorchJob(
-                    api_version="kubeflow.org/v1",
-                    kind="PyTorchJob",
-                    spec=training_models.KubeflowOrgV1PyTorchJobSpec(
-                        run_policy=training_models.KubeflowOrgV1RunPolicy(
-                            clean_pod_policy=None
-                        ),
-                        pytorch_replica_specs={},
-                    ),
-                )
-
-                if resources_per_trial.num_procs_per_worker:
-                    pytorchjob.spec.nproc_per_node = str(
-                        resources_per_trial.num_procs_per_worker
-                    )
-
-                pytorchjob.spec.pytorch_replica_specs["Master"] = (
-                    training_models.KubeflowOrgV1ReplicaSpec(
-                        replicas=1,
-                        template=master_pod_spec,
-                    )
-                )
-
-                if resources_per_trial.num_workers > 1:
-                    pytorchjob.spec.pytorch_replica_specs["Worker"] = (
-                        training_models.KubeflowOrgV1ReplicaSpec(
-                            replicas=resources_per_trial.num_workers - 1,
-                            template=worker_pod_spec,
-                        )
-                    )
-
-                # Create Trial template.
-                trial_template = models.V1beta1TrialTemplate(
-                    primary_container_name=constants.PYTORCHJOB_PRIMARY_CONTAINER_NAME,
-                    retain=retain_trials,
-                    trial_parameters=trial_params,
-                    trial_spec=pytorchjob,
-                )
-
-            else:
-                # Create container spec.
-                container_spec = utils.get_container_spec(
-                    name=constants.DEFAULT_PRIMARY_CONTAINER_NAME,
-                    base_image=TRAINER_TRANSFORMER_IMAGE,
-                    args=[
-                        "--model_uri",
-                        model_provider_parameters.model_uri,
-                        "--transformer_type",
-                        model_provider_parameters.transformer_type.__name__,
-                        "--model_dir",
-                        VOLUME_PATH_MODEL,
-                        "--dataset_dir",
-                        VOLUME_PATH_DATASET,
-                        "--lora_config",
-                        f"'{json.dumps(lora_config.__dict__, cls=utils.SetEncoder)}'",
-                        "--training_parameters",
-                        f"'{json.dumps(training_args.to_dict())}'",
-                    ],
-                    volume_mounts=[STORAGE_INITIALIZER_VOLUME_MOUNT],
-                    resources=resources_per_trial,
-                )
-
-                # Create pod spec.
-                pod_spec = utils.get_pod_template_spec(
-                    containers=[container_spec],
-                    init_containers=[init_container_spec],
-                    volumes=[storage_initializer_volume],
-                    restart_policy="Never",
-                )
-
-                # Create Trial specification.
-                trial_spec = client.V1Job(
-                    api_version="batch/v1",
-                    kind="Job",
-                    spec=client.V1JobSpec(
-                        template=pod_spec,
-                    ),
-                )
-
-                # Create Trial template.
-                trial_template = models.V1beta1TrialTemplate(
-                    primary_container_name=constants.DEFAULT_PRIMARY_CONTAINER_NAME,
-                    retain=retain_trials,
-                    trial_parameters=trial_params,
-                    trial_spec=trial_spec,
-                )
-=======
             pytorchjob.spec.pytorch_replica_specs["Master"] = (
                 training_models.KubeflowOrgV1ReplicaSpec(
                     replicas=1,
@@ -1241,7 +712,6 @@
                 trial_parameters=trial_params,
                 trial_spec=pytorchjob,
             )
->>>>>>> e251a07c
 
         # Add parameters to the Katib Experiment.
         experiment.spec.parameters = experiment_params
