required = [
    "github.com/emicklei/go-restful",
    "github.com/onsi/ginkgo", # for test framework
    "github.com/onsi/gomega", # for test matchers
    "k8s.io/client-go/plugin/pkg/client/auth/gcp", # for development against gcp
    "k8s.io/code-generator/cmd/deepcopy-gen", # for go generate
    "sigs.k8s.io/controller-tools/cmd/controller-gen", # for crd/rbac generation
    "sigs.k8s.io/controller-runtime/pkg/client/config",
    "sigs.k8s.io/controller-runtime/pkg/controller",
    "sigs.k8s.io/controller-runtime/pkg/handler",
    "sigs.k8s.io/controller-runtime/pkg/manager",
    "sigs.k8s.io/controller-runtime/pkg/runtime/signals",
    "sigs.k8s.io/controller-runtime/pkg/source",
    "sigs.k8s.io/testing_frameworks/integration", # for integration testing
	"k8s.io/apiextensions-apiserver/pkg/apis/apiextensions/v1beta1",
    "github.com/grpc-ecosystem/grpc-gateway/protoc-gen-grpc-gateway",
    "github.com/grpc-ecosystem/grpc-gateway/protoc-gen-swagger",
    "github.com/golang/protobuf/protoc-gen-go",
    ]

[prune]
  go-tests = true
  unused-packages = true
  non-go = true

[[constraint]]
  name = "github.com/go-sql-driver/mysql"
  version = "1.4.0"

[[constraint]]
  branch = "master"
  name = "github.com/golang/glog"

[[constraint]]
  name = "github.com/golang/mock"
  version = "1.1.1"

[[constraint]]
  name = "github.com/golang/protobuf"
  version = "1.2.0"

[[constraint]]
  name = "github.com/spf13/cobra"
  version = "0.0.3"

[[constraint]]
  name = "github.com/spf13/viper"
  version = "1.2.0"

[[constraint]]
  name = "golang.org/x/net"
  revision="640f4622ab692b87c2f3a94265e6f579fe38263d"

[[constraint]]
  name = "gopkg.in/DATA-DOG/go-sqlmock.v1"
  version = "1.3.0"

[[constraint]]
  name = "gopkg.in/yaml.v2"
  version = "2.2.1"

[[constraint]]
  name = "k8s.io/api"
  version = "kubernetes-1.11.2"

[[constraint]]
  name = "k8s.io/apimachinery"
  version = "kubernetes-1.11.2"

[[constraint]]
  name = "k8s.io/client-go"
  version = "kubernetes-1.11.2"

[[constraint]]
  name = "k8s.io/code-generator"
  version = "kubernetes-1.11.2"

[[constraint]]
  name = "sigs.k8s.io/controller-runtime"
  version = "0.1.7"

[[override]]
  name="k8s.io/apiextensions-apiserver"
  version="kubernetes-1.11.2"

[[override]]
  name = "gopkg.in/fsnotify.v1"
  source = "https://github.com/fsnotify/fsnotify.git"
  version="v1.4.7"

[[constraint]]
  name = "github.com/kubeflow/tf-operator"
  version = "0.4.0"

[[constraint]]
  name = "github.com/kubeflow/pytorch-operator"
  version = "0.5.0-rc.1"

<<<<<<< HEAD
[[constraint]]
  name = "github.com/awalterschulze/gographviz"
  branch = "master"
=======
[[prune.project]]
  name = "github.com/kubeflow/katib"
  unused-packages = false
  non-go = false
>>>>>>> 287e503d
<|MERGE_RESOLUTION|>--- conflicted
+++ resolved
@@ -96,13 +96,11 @@
   name = "github.com/kubeflow/pytorch-operator"
   version = "0.5.0-rc.1"
 
-<<<<<<< HEAD
 [[constraint]]
   name = "github.com/awalterschulze/gographviz"
   branch = "master"
-=======
+
 [[prune.project]]
   name = "github.com/kubeflow/katib"
   unused-packages = false
-  non-go = false
->>>>>>> 287e503d
+  non-go = false